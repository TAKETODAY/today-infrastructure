/*
 * Original Author -> Harry Yang (taketoday@foxmail.com) https://taketoday.cn
 * Copyright © TODAY & 2017 - 2021 All Rights Reserved.
 *
 * DO NOT ALTER OR REMOVE COPYRIGHT NOTICES OR THIS HEADER
 *
 * This program is free software: you can redistribute it and/or modify
 * it under the terms of the GNU General Public License as published by
 * the Free Software Foundation, either version 3 of the License, or
 * (at your option) any later version.
 *
 * This program is distributed in the hope that it will be useful,
 * but WITHOUT ANY WARRANTY; without even the implied warranty of
 * MERCHANTABILITY or FITNESS FOR A PARTICULAR PURPOSE.  See the
 * GNU General Public License for more details.
 *
 * You should have received a copy of the GNU General Public License
 * along with this program.  If not, see [http://www.gnu.org/licenses/]
 */
package cn.taketoday.web.view;

import java.util.Map;

import cn.taketoday.http.HttpStatusCode;
import cn.taketoday.lang.Nullable;
import cn.taketoday.util.CollectionUtils;
<<<<<<< HEAD
=======
import cn.taketoday.web.RequestContext;
>>>>>>> 32d7a4eb
import cn.taketoday.web.interceptor.HandlerInterceptor;

/**
 * Holder for both Model and View in the web MVC framework.
 * Note that these are entirely distinct. This class merely holds
 * both to make it possible for a controller to return both model
 * and view in a single return value.
 *
 * <p>Represents a model and view returned by a handler, to be resolved
 * by a ReturnValueHandler. The view can take the form of a String
 * view name which will need to be resolved by a ViewResolver object;
 * alternatively a View object can be specified directly. The model
 * is a Map, allowing the use of multiple objects keyed by name.
 *
 * @author Rod Johnson
 * @author Juergen Hoeller
 * @author Rob Harrop
 * @author Rossen Stoyanchev
 * @author TODAY
 * @since 2018-12-02 19:54
 */
public class ModelAndView {

  /** View instance or view name String. */
  @Nullable
  private Object view;

  /** Model Map. */
  @Nullable
  private ModelMap model;

  /** Optional HTTP status for the response. */
  @Nullable
  private HttpStatusCode status;

  /** Indicates whether or not this instance has been cleared with a call to {@link #clear()}. */
  private boolean cleared = false;

  /**
   * Default constructor for bean-style usage: populating bean
   * properties instead of passing in constructor arguments.
   *
   * @see #setView(View)
   * @see #setViewName(String)
   */
  public ModelAndView() { }

  /**
   * Convenient constructor when there is no model data to expose.
   * Can also be used in conjunction with {@code addObject}.
   *
   * @param viewName name of the View to render, to be resolved
   * by the DispatcherServlet's ViewResolver
   * @see #addObject
   */
  public ModelAndView(String viewName) {
    this.view = viewName;
  }

  /**
   * Convenient constructor when there is no model data to expose.
   * Can also be used in conjunction with {@code addObject}.
   *
   * @param view the View object to render
   * @see #addObject
   */
  public ModelAndView(View view) {
    this.view = view;
  }

  /**
   * Create a new ModelAndView given a view name and a model.
   *
   * @param viewName name of the View to render, to be resolved
   * by the DispatcherServlet's ViewResolver
   * @param model a Map of model names (Strings) to model objects
   * (Objects). Model entries may not be {@code null}, but the
   * model Map may be {@code null} if there is no model data.
   */
  public ModelAndView(String viewName, @Nullable Map<String, ?> model) {
    this.view = viewName;
    if (model != null) {
      getModelMap().addAllAttributes(model);
    }
  }

  /**
   * Create a new ModelAndView given a View object and a model.
   * <em>Note: the supplied model data is copied into the internal
   * storage of this class. You should not consider to modify the supplied
   * Map after supplying it to this class</em>
   *
   * @param view the View object to render
   * @param model a Map of model names (Strings) to model objects
   * (Objects). Model entries may not be {@code null}, but the
   * model Map may be {@code null} if there is no model data.
   */
  public ModelAndView(View view, @Nullable Map<String, ?> model) {
    this.view = view;
    if (model != null) {
      getModelMap().addAllAttributes(model);
    }
  }

  /**
   * Create a new ModelAndView given a view name and HTTP status.
   *
   * @param viewName name of the View to render, to be resolved
   * by the DispatcherServlet's ViewResolver
   * @param status an HTTP status code to use for the response
   * (to be set just prior to View rendering)
   */
  public ModelAndView(String viewName, HttpStatusCode status) {
    this.view = viewName;
    this.status = status;
  }

  /**
   * Create a new ModelAndView given a view name, model, and HTTP status.
   *
   * @param viewName name of the View to render, to be resolved
   * by the DispatcherServlet's ViewResolver
   * @param model a Map of model names (Strings) to model objects
   * (Objects). Model entries may not be {@code null}, but the
   * model Map may be {@code null} if there is no model data.
   * @param status an HTTP status code to use for the response
   * (to be set just prior to View rendering)
<<<<<<< HEAD
   * @since 4.3
=======
>>>>>>> 32d7a4eb
   */
  public ModelAndView(@Nullable String viewName, @Nullable Map<String, ?> model, @Nullable HttpStatusCode status) {
    this.view = viewName;
    if (model != null) {
      getModelMap().addAllAttributes(model);
    }
    this.status = status;
<<<<<<< HEAD
=======
  }

  /**
   * Convenient constructor to take a single model object.
   *
   * @param viewName name of the View to render, to be resolved
   * by the DispatcherServlet's ViewResolver
   * @param modelName name of the single entry in the model
   * @param modelObject the single model object
   */
  public ModelAndView(String viewName, String modelName, Object modelObject) {
    this.view = viewName;
    addObject(modelName, modelObject);
>>>>>>> 32d7a4eb
  }

  /**
   * Convenient constructor to take a single model object.
   *
<<<<<<< HEAD
   * @param viewName name of the View to render, to be resolved
   * by the DispatcherServlet's ViewResolver
   * @param modelName name of the single entry in the model
   * @param modelObject the single model object
   */
  public ModelAndView(String viewName, String modelName, Object modelObject) {
    this.view = viewName;
    addObject(modelName, modelObject);
  }

  /**
   * Convenient constructor to take a single model object.
   *
   * @param view the View object to render
   * @param modelName name of the single entry in the model
   * @param modelObject the single model object
   */
=======
   * @param view the View object to render
   * @param modelName name of the single entry in the model
   * @param modelObject the single model object
   */
>>>>>>> 32d7a4eb
  public ModelAndView(View view, String modelName, Object modelObject) {
    this.view = view;
    addObject(modelName, modelObject);
  }

  /**
   * Set a view name for this ModelAndView, to be resolved by the
   * DispatcherServlet via a ViewResolver. Will override any
   * pre-existing view name or View.
   */
  public void setViewName(@Nullable String viewName) {
    this.view = viewName;
  }

  /**
   * Return the view name to be resolved by the DispatcherServlet
   * via a ViewResolver, or {@code null} if we are using a View object.
   */
  @Nullable
  public String getViewName() {
    return (this.view instanceof String ? (String) this.view : null);
  }

  /**
   * Set a View object for this ModelAndView. Will override any
   * pre-existing view name or View.
   */
  public void setView(@Nullable View view) {
    this.view = view;
  }

  /**
   * Return the View object, or {@code null} if we are using a view name
   * to be resolved by the DispatcherServlet via a ViewResolver.
   */
  @Nullable
  public View getView() {
    return view instanceof View ? (View) this.view : null;
  }

  /**
   * Indicate whether or not this {@code ModelAndView} has a view, either
   * as a view name or as a direct {@link View} instance.
   */
  public boolean hasView() {
    return view != null;
  }

  /**
   * Return whether we use a view reference, i.e. {@code true}
   * if the view has been specified via a name to be resolved by the
   * DispatcherServlet via a ViewResolver.
   */
  public boolean isReference() {
    return view instanceof String;
  }

  /**
   * Return the model map. May return {@code null}.
   * Called by DispatcherServlet for evaluation of the model.
   */
  @Nullable
  protected Map<String, Object> getModelInternal() {
    return this.model;
  }

  /**
   * Return the underlying {@code ModelMap} instance (never {@code null}).
   */
  public ModelMap getModelMap() {
    if (this.model == null) {
      this.model = new ModelMap();
    }
    return this.model;
  }

  /**
   * Return the model map. Never returns {@code null}.
   * To be called by application code for modifying the model.
   */
  public Map<String, Object> getModel() {
    return getModelMap();
  }

  /**
   * Set the HTTP status to use for the response.
   * <p>The response status is set just prior to View rendering.
<<<<<<< HEAD
   *
   * @since 4.3
=======
>>>>>>> 32d7a4eb
   */
  public void setStatus(@Nullable HttpStatusCode status) {
    this.status = status;
  }

  /**
   * Return the configured HTTP status for the response, if any.
<<<<<<< HEAD
   *
   * @since 4.3
=======
>>>>>>> 32d7a4eb
   */
  @Nullable
  public HttpStatusCode getStatus() {
    return this.status;
  }

  /**
   * Add an attribute to the model.
   *
   * @param attributeName name of the object to add to the model (never {@code null})
   * @param attributeValue object to add to the model (can be {@code null})
   * @see ModelMap#addAttribute(String, Object)
   * @see #getModelMap()
   */
  public ModelAndView addObject(String attributeName, @Nullable Object attributeValue) {
    getModelMap().addAttribute(attributeName, attributeValue);
    return this;
  }

  /**
   * Add an attribute to the model using parameter name generation.
   *
   * @param attributeValue the object to add to the model (never {@code null})
   * @see ModelMap#addAttribute(Object)
   * @see #getModelMap()
   */
  public ModelAndView addObject(Object attributeValue) {
    getModelMap().addAttribute(attributeValue);
    return this;
  }

  /**
   * Add all attributes contained in the provided Map to the model.
   *
   * @param modelMap a Map of attributeName &rarr; attributeValue pairs
   * @see ModelMap#addAllAttributes(Map)
   * @see #getModelMap()
   */
  public ModelAndView addAllObjects(@Nullable Map<String, ?> modelMap) {
    getModelMap().addAllAttributes(modelMap);
    return this;
  }

  /**
   * Clear the state of this ModelAndView object.
   * The object will be empty afterwards.
   * <p>Can be used to suppress rendering of a given ModelAndView object
   * in the {@code postHandle} method of a HandlerInterceptor.
   *
   * @see #isEmpty()
<<<<<<< HEAD
   * @see HandlerInterceptor#postHandle
=======
   * @see HandlerInterceptor#afterProcess(RequestContext, Object, Object)
>>>>>>> 32d7a4eb
   */
  public void clear() {
    this.view = null;
    this.model = null;
    this.cleared = true;
  }

  /**
   * Return whether this ModelAndView object is empty,
   * i.e. whether it does not hold any view and does not contain a model.
   */
  public boolean isEmpty() {
    return (this.view == null && CollectionUtils.isEmpty(this.model));
  }

  /**
   * Return whether this ModelAndView object is empty as a result of a call to {@link #clear}
   * i.e. whether it does not hold any view and does not contain a model.
   * <p>Returns {@code false} if any additional state was added to the instance
   * <strong>after</strong> the call to {@link #clear}.
   *
   * @see #clear()
   */
  public boolean wasCleared() {
    return (this.cleared && isEmpty());
  }

  /**
   * Return diagnostic information about this model and view.
   */
  @Override
  public String toString() {
    return "ModelAndView [view=" + formatView() + "; model=" + this.model + "]";
  }

  private String formatView() {
    return isReference() ? "\"" + this.view + "\"" : "[" + this.view + "]";
  }

}<|MERGE_RESOLUTION|>--- conflicted
+++ resolved
@@ -24,10 +24,7 @@
 import cn.taketoday.http.HttpStatusCode;
 import cn.taketoday.lang.Nullable;
 import cn.taketoday.util.CollectionUtils;
-<<<<<<< HEAD
-=======
 import cn.taketoday.web.RequestContext;
->>>>>>> 32d7a4eb
 import cn.taketoday.web.interceptor.HandlerInterceptor;
 
 /**
@@ -155,10 +152,6 @@
    * model Map may be {@code null} if there is no model data.
    * @param status an HTTP status code to use for the response
    * (to be set just prior to View rendering)
-<<<<<<< HEAD
-   * @since 4.3
-=======
->>>>>>> 32d7a4eb
    */
   public ModelAndView(@Nullable String viewName, @Nullable Map<String, ?> model, @Nullable HttpStatusCode status) {
     this.view = viewName;
@@ -166,28 +159,11 @@
       getModelMap().addAllAttributes(model);
     }
     this.status = status;
-<<<<<<< HEAD
-=======
   }
 
   /**
    * Convenient constructor to take a single model object.
    *
-   * @param viewName name of the View to render, to be resolved
-   * by the DispatcherServlet's ViewResolver
-   * @param modelName name of the single entry in the model
-   * @param modelObject the single model object
-   */
-  public ModelAndView(String viewName, String modelName, Object modelObject) {
-    this.view = viewName;
-    addObject(modelName, modelObject);
->>>>>>> 32d7a4eb
-  }
-
-  /**
-   * Convenient constructor to take a single model object.
-   *
-<<<<<<< HEAD
    * @param viewName name of the View to render, to be resolved
    * by the DispatcherServlet's ViewResolver
    * @param modelName name of the single entry in the model
@@ -205,12 +181,6 @@
    * @param modelName name of the single entry in the model
    * @param modelObject the single model object
    */
-=======
-   * @param view the View object to render
-   * @param modelName name of the single entry in the model
-   * @param modelObject the single model object
-   */
->>>>>>> 32d7a4eb
   public ModelAndView(View view, String modelName, Object modelObject) {
     this.view = view;
     addObject(modelName, modelObject);
@@ -298,11 +268,6 @@
   /**
    * Set the HTTP status to use for the response.
    * <p>The response status is set just prior to View rendering.
-<<<<<<< HEAD
-   *
-   * @since 4.3
-=======
->>>>>>> 32d7a4eb
    */
   public void setStatus(@Nullable HttpStatusCode status) {
     this.status = status;
@@ -310,11 +275,6 @@
 
   /**
    * Return the configured HTTP status for the response, if any.
-<<<<<<< HEAD
-   *
-   * @since 4.3
-=======
->>>>>>> 32d7a4eb
    */
   @Nullable
   public HttpStatusCode getStatus() {
@@ -365,11 +325,7 @@
    * in the {@code postHandle} method of a HandlerInterceptor.
    *
    * @see #isEmpty()
-<<<<<<< HEAD
-   * @see HandlerInterceptor#postHandle
-=======
    * @see HandlerInterceptor#afterProcess(RequestContext, Object, Object)
->>>>>>> 32d7a4eb
    */
   public void clear() {
     this.view = null;

--- conflicted
+++ resolved
@@ -73,12 +73,9 @@
           Ssl ssl, SslBundle sslBundle, Map<String, SslBundle> serverNameSslBundles) {
     super(channelHandler);
     this.clientAuth = Ssl.ClientAuth.map(ssl.clientAuth, ClientAuth.NONE, ClientAuth.OPTIONAL, ClientAuth.REQUIRE);
-<<<<<<< HEAD
     this.serverNameSslContexts = createServerNameSSLContexts(serverNameSslBundles);
     this.handshakeTimeout = ssl.handshakeTimeout.toMillis();
-=======
 
->>>>>>> 7a5a6118
     this.sslContext = createSslContext(sslBundle);
     this.http2Enabled = http2Enabled;
   }

/*
 * Original Author -> Harry Yang (taketoday@foxmail.com) https://taketoday.cn
 * Copyright © TODAY & 2017 - 2021 All Rights Reserved.
 *
 * DO NOT ALTER OR REMOVE COPYRIGHT NOTICES OR THIS HEADER
 *
 * This program is free software: you can redistribute it and/or modify
 * it under the terms of the GNU General Public License as published by
 * the Free Software Foundation, either version 3 of the License, or
 * (at your option) any later version.
 *
 * This program is distributed in the hope that it will be useful,
 * but WITHOUT ANY WARRANTY; without even the implied warranty of
 * MERCHANTABILITY or FITNESS FOR A PARTICULAR PURPOSE.  See the
 * GNU General Public License for more details.
 *
 * You should have received a copy of the GNU General Public License
 * along with this program.  If not, see [http://www.gnu.org/licenses/]
 */

package cn.taketoday.framework;

import cn.taketoday.util.ClassUtils;
import cn.taketoday.web.ServletDetector;

/**
 * An enumeration of possible types of application.
 *
 * @author <a href="https://github.com/TAKETODAY">Harry Yang</a>
 * @since 4.0 2022/1/15 14:58
 */
public enum ApplicationType {

  /**
   * The application should not run as a web application and should not start an
   * embedded web server.
   */
  NONE_WEB,

  /**
   * The application should run as a servlet-based web application and should start an
   * embedded servlet web server.
   */
  SERVLET_WEB,

  /**
   * The application should run as a reactive web application and should start an
   * embedded reactive web server.
   */
  REACTIVE_WEB;

  public static final String SERVLET_INDICATOR_CLASS = ServletDetector.SERVLET_CLASS;
  public static final String NETTY_INDICATOR_CLASS = "io.netty.bootstrap.ServerBootstrap";

  static ApplicationType deduceFromClasspath() {
    if (ClassUtils.isPresent(NETTY_INDICATOR_CLASS, null)
<<<<<<< HEAD
            && !ServletDetector.present()) {
      return ApplicationType.REACTIVE_WEB;
    }
    if (!ServletDetector.present()) {
=======
            && !ServletDetector.isPresent) {
      return ApplicationType.REACTIVE_WEB;
    }
    if (!ServletDetector.isPresent) {
>>>>>>> 32d7a4eb
      return ApplicationType.NONE_WEB;
    }
    return ApplicationType.SERVLET_WEB;
  }

}<|MERGE_RESOLUTION|>--- conflicted
+++ resolved
@@ -54,17 +54,10 @@
 
   static ApplicationType deduceFromClasspath() {
     if (ClassUtils.isPresent(NETTY_INDICATOR_CLASS, null)
-<<<<<<< HEAD
-            && !ServletDetector.present()) {
-      return ApplicationType.REACTIVE_WEB;
-    }
-    if (!ServletDetector.present()) {
-=======
             && !ServletDetector.isPresent) {
       return ApplicationType.REACTIVE_WEB;
     }
     if (!ServletDetector.isPresent) {
->>>>>>> 32d7a4eb
       return ApplicationType.NONE_WEB;
     }
     return ApplicationType.SERVLET_WEB;

--- conflicted
+++ resolved
@@ -43,12 +43,7 @@
   /**
    * Formatting strategy for message codes. For instance, 'PREFIX_ERROR_CODE'.
    */
-<<<<<<< HEAD
-  @Nullable
-  public DefaultMessageCodesResolver.Format messageCodesResolverFormat;
-=======
   public DefaultMessageCodesResolver.@Nullable Format messageCodesResolverFormat;
->>>>>>> 677f8ada
 
   public final Format format = new Format();
 

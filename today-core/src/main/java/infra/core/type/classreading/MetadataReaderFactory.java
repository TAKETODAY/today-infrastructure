/*
 * Copyright 2017 - 2025 the original author or authors.
 *
 * This program is free software: you can redistribute it and/or modify
 * it under the terms of the GNU General Public License as published by
 * the Free Software Foundation, either version 3 of the License, or
 * (at your option) any later version.
 *
 * This program is distributed in the hope that it will be useful,
 * but WITHOUT ANY WARRANTY; without even the implied warranty of
 * MERCHANTABILITY or FITNESS FOR A PARTICULAR PURPOSE.  See the
 * GNU General Public License for more details.
 *
 * You should have received a copy of the GNU General Public License
 * along with this program. If not, see [https://www.gnu.org/licenses/]
 */

package infra.core.type.classreading;

import java.io.IOException;

import infra.core.io.Resource;
import infra.core.io.ResourceLoader;
<<<<<<< HEAD
import infra.lang.Nullable;
=======
>>>>>>> e439b5d0

/**
 * Factory interface for {@link MetadataReader} instances.
 * Allows for caching a MetadataReader per original resource.
 *
 * @author Juergen Hoeller
 * @author <a href="https://github.com/TAKETODAY">Harry Yang</a>
 * @see SimpleMetadataReaderFactory
 * @see CachingMetadataReaderFactory
 * @since 4.0
 */
public interface MetadataReaderFactory {

  /**
   * Obtain a MetadataReader for the given class name.
   *
   * @param className the class name (to be resolved to a ".class" file)
   * @return a holder for the ClassReader instance (never {@code null})
   * @throws IOException in case of I/O failure
   * @throws ClassFormatException in case of an incompatible class format
   */
  MetadataReader getMetadataReader(String className) throws IOException;

  /**
   * Obtain a MetadataReader for the given resource.
   *
   * @param resource the resource (pointing to a ".class" file)
   * @return a holder for the ClassReader instance (never {@code null})
   * @throws IOException in case of I/O failure
   * @throws ClassFormatException in case of an incompatible class format
   */
  MetadataReader getMetadataReader(Resource resource) throws IOException;

  /**
<<<<<<< HEAD
   * Create a default {@link MetadataReaderFactory} implementation that's suitable
   * for the current JVM.
   *
   * @return a new factory instance
   * @since 5.0
   */
  static MetadataReaderFactory create() {
    return MetadataReaderFactoryDelegate.create();
  }

  /**
   * Create a default {@link MetadataReaderFactory} implementation that's suitable
   * for the current JVM.
   *
   * @return a new factory instance
   * @since 5.0
   */
  static MetadataReaderFactory create(@Nullable ResourceLoader resourceLoader) {
    return MetadataReaderFactoryDelegate.create(resourceLoader);
  }

  /**
   * Create a default {@link MetadataReaderFactory} implementation that's suitable
   * for the current JVM.
   *
   * @return a new factory instance
   * @since 5.0
   */
  static MetadataReaderFactory create(@Nullable ClassLoader classLoader) {
    return MetadataReaderFactoryDelegate.create(classLoader);
  }
=======
   * Return the ResourceLoader that this MetadataReaderFactory has been
   * constructed with.
   *
   * @since 5.0
   */
  ResourceLoader getResourceLoader();
>>>>>>> e439b5d0

}<|MERGE_RESOLUTION|>--- conflicted
+++ resolved
@@ -1,5 +1,5 @@
 /*
- * Copyright 2017 - 2025 the original author or authors.
+ * Copyright 2017 - 2024 the original author or authors.
  *
  * This program is free software: you can redistribute it and/or modify
  * it under the terms of the GNU General Public License as published by
@@ -21,10 +21,7 @@
 
 import infra.core.io.Resource;
 import infra.core.io.ResourceLoader;
-<<<<<<< HEAD
 import infra.lang.Nullable;
-=======
->>>>>>> e439b5d0
 
 /**
  * Factory interface for {@link MetadataReader} instances.
@@ -59,7 +56,14 @@
   MetadataReader getMetadataReader(Resource resource) throws IOException;
 
   /**
-<<<<<<< HEAD
+   * Return the ResourceLoader that this MetadataReaderFactory has been
+   * constructed with.
+   *
+   * @since 5.0
+   */
+  ResourceLoader getResourceLoader();
+
+  /**
    * Create a default {@link MetadataReaderFactory} implementation that's suitable
    * for the current JVM.
    *
@@ -91,13 +95,5 @@
   static MetadataReaderFactory create(@Nullable ClassLoader classLoader) {
     return MetadataReaderFactoryDelegate.create(classLoader);
   }
-=======
-   * Return the ResourceLoader that this MetadataReaderFactory has been
-   * constructed with.
-   *
-   * @since 5.0
-   */
-  ResourceLoader getResourceLoader();
->>>>>>> e439b5d0
 
 }
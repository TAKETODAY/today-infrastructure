--- conflicted
+++ resolved
@@ -24,13 +24,10 @@
 import java.lang.reflect.Method;
 import java.util.Objects;
 
-<<<<<<< HEAD
-=======
 import lombok.Getter;
 import lombok.Setter;
 
 import static org.assertj.core.api.Assertions.assertThat;
->>>>>>> 803bd314
 import static org.junit.jupiter.api.Assertions.assertEquals;
 
 /**
@@ -39,6 +36,8 @@
  */
 class GetterMethodTests {
 
+  @Getter
+  @Setter
   public static class POJO1 {
     boolean _boolean;
     byte _byte;

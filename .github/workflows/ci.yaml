name: CI

on:
  push:
    branches:
      - master

  pull_request:
    branches:
      - master
      - 'dev/**'
      - 'fix/**'
      - 'feat/**'
      - 'feature/**'

concurrency:
  group: ${{ github.workflow }}-${{ github.ref }}
  cancel-in-progress: true

jobs:
  check:
    if: github.repository_owner == 'TAKETODAY'
    runs-on: ${{ matrix.os }}
    timeout-minutes: 60
    strategy:
      matrix:
        os: [ ubuntu-latest, macOS-latest ] #, windows-latest
        java:
<<<<<<< HEAD
#          - version: 21
#            toolchain: true
          - version: 24
=======
          - version: 21
            toolchain: true
          - version: 25
>>>>>>> 56f71ace
            toolchain: true
      fail-fast: false
      max-parallel: 4
    name: JDK ${{ matrix.java.version }} on ${{ matrix.os }}

    steps:
      - name: Checkout project sources
        uses: actions/checkout@v4.1.2

      - name: Build
        id: build
        uses: ./.github/actions/building
        with:
          java-early-access: ${{ matrix.java.early-access || 'false' }}
          java-distribution: ${{ matrix.java.distribution }}
          java-toolchain: ${{ matrix.java.toolchain }}
          java-version: ${{ matrix.java.version }}<|MERGE_RESOLUTION|>--- conflicted
+++ resolved
@@ -26,15 +26,9 @@
       matrix:
         os: [ ubuntu-latest, macOS-latest ] #, windows-latest
         java:
-<<<<<<< HEAD
 #          - version: 21
 #            toolchain: true
-          - version: 24
-=======
-          - version: 21
-            toolchain: true
           - version: 25
->>>>>>> 56f71ace
             toolchain: true
       fail-fast: false
       max-parallel: 4

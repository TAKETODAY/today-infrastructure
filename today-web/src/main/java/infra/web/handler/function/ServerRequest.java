/*
 * Copyright 2017 - 2025 the original author or authors.
 *
 * This program is free software: you can redistribute it and/or modify
 * it under the terms of the GNU General Public License as published by
 * the Free Software Foundation, either version 3 of the License, or
 * (at your option) any later version.
 *
 * This program is distributed in the hope that it will be useful,
 * but WITHOUT ANY WARRANTY; without even the implied warranty of
 * MERCHANTABILITY or FITNESS FOR A PARTICULAR PURPOSE.  See the
 * GNU General Public License for more details.
 *
 * You should have received a copy of the GNU General Public License
 * along with this program. If not, see [https://www.gnu.org/licenses/]
 */

package infra.web.handler.function;

import org.jspecify.annotations.Nullable;

import java.io.IOException;
import java.net.InetSocketAddress;
import java.net.URI;
import java.nio.charset.Charset;
import java.time.Instant;
import java.util.Collections;
import java.util.List;
import java.util.Locale;
import java.util.Map;
import java.util.Optional;
import java.util.OptionalLong;
import java.util.function.Consumer;

import infra.core.ParameterizedTypeReference;
import infra.core.io.buffer.DataBuffer;
import infra.http.HttpCookie;
import infra.http.HttpHeaders;
import infra.http.HttpMethod;
import infra.http.HttpRange;
import infra.http.MediaType;
import infra.http.converter.HttpMessageConverter;
import infra.http.server.RequestPath;
import infra.lang.Assert;
import infra.util.CollectionUtils;
import infra.util.MultiValueMap;
import infra.validation.BindException;
import infra.web.RequestContext;
import infra.web.accept.ApiVersionStrategy;
import infra.web.bind.WebDataBinder;
import infra.web.multipart.MultipartRequest;
import infra.web.multipart.NotMultipartRequestException;
<<<<<<< HEAD
=======
import infra.web.multipart.Part;
>>>>>>> c52cfd69
import infra.web.util.UriBuilder;

/**
 * Represents a server-side HTTP request, as handled by a {@code HandlerFunction}.
 * Access to headers and body is offered by {@link Headers} and
 * {@link #body(Class)}, respectively.
 *
 * @author Arjen Poutsma
 * @author <a href="https://github.com/TAKETODAY">Harry Yang</a>
 * @since 4.0
 */
public interface ServerRequest extends ServerResponse.Context {

  /**
   * Get the HTTP method.
   *
   * @return the HTTP method as an HttpMethod enum value, or {@code null}
   * if not resolvable (e.g. in case of a non-standard HTTP method)
   */
  HttpMethod method();

  /**
   * Get the name of the HTTP method.
   *
   * @return the HTTP method as a String
   */
  String methodName();

  /**
   * Get the request URI.
   */
  URI uri();

  /**
   * Get a {@code UriBuilderComponents} from the URI associated with this
   * {@code ServerRequest}.
   *
   * @return a URI builder
   */
  UriBuilder uriBuilder();

  /**
   * Get the request path.
   */
  default String path() {
    return requestPath().value();
  }

  /**
   * Get the request path as a {@code RequestPath}.
   */
  RequestPath requestPath();

  /**
   * Get the headers of this request.
   */
  Headers headers();

  /**
   * Get the cookies of this request.
   */
  MultiValueMap<String, HttpCookie> cookies();

  /**
   * Get the remote address to which this request is connected, if available.
   */
  InetSocketAddress remoteAddress();

  /**
   * Get the readers used to convert the body of this request.
   */
  @Override
  List<HttpMessageConverter<?>> messageConverters();

  /**
   * Return the configured {@link ApiVersionStrategy}, or {@code null}.
   *
   * @since 5.0
   */
  @Nullable
  ApiVersionStrategy apiVersionStrategy();

  /**
   * Extract the body as an object of the given type.
   *
   * @param bodyType the type of return value
   * @param <T> the body type
   * @return the body
   */
  <T> T body(Class<T> bodyType) throws IOException;

  /**
   * Extract the body as an object of the given type.
   *
   * @param bodyType the type of return value
   * @param <T> the body type
   * @return the body
   */
  <T> T body(ParameterizedTypeReference<T> bodyType) throws IOException;

  /**
   * Bind to this request and return an instance of the given type.
   *
   * @param bindType the type of class to bind this request to
   * @param <T> the type to bind to
   * @return a constructed and bound instance of {@code bindType}
   * @throws BindException in case of binding errors
   */
  default <T> T bind(Class<T> bindType) throws BindException {
    return bind(bindType, dataBinder -> { });
  }

  /**
   * Bind to this request and return an instance of the given type.
   *
   * @param bindType the type of class to bind this request to
   * @param dataBinderCustomizer used to customize the data binder, e.g. set
   * (dis)allowed fields
   * @param <T> the type to bind to
   * @return a constructed and bound instance of {@code bindType}
   * @throws BindException in case of binding errors
   */
  <T> T bind(Class<T> bindType, Consumer<WebDataBinder> dataBinderCustomizer) throws BindException;

  /**
   * Get the request attribute value.
   *
   * @param name the attribute name
   * @return the attribute value
   */
  @Nullable
  default Object attribute(String name) {
    return attributes().get(name);
  }

  /**
   * Get a mutable map of request attributes.
   *
   * @return the request attributes
   */
  Map<String, Object> attributes();

  /**
   * Get the first parameter with the given name, if present.
   * parameters are contained in the query string or posted form data.
   *
   * @param name the parameter name
   * @return the parameter value
   * @see RequestContext#getParameter(String)
   */
  default Optional<String> param(String name) {
    List<String> paramValues = params().get(name);
    if (CollectionUtils.isEmpty(paramValues)) {
      return Optional.empty();
    }
    else {
      String value = paramValues.get(0);
      if (value == null) {
        value = "";
      }
      return Optional.of(value);
    }
  }

  /**
   * Get the parameters with the given name.
   * <p>
   * parameters are contained in the query string or posted form data.
   *
   * @param name the parameter name
   * @return the parameter value
   * @see RequestContext#getParameter(String)
   */
  default List<String> params(String name) {
    List<String> paramValues = params().get(name);
    if (CollectionUtils.isEmpty(paramValues)) {
      return Collections.emptyList();
    }
    return paramValues;
  }

  /**
   * Get all parameters for this request. parameters are contained
   * in the query string or posted form data.
   *
   * @see RequestContext#getParameters()
   */
  MultiValueMap<String, String> params();

  /**
   * Get the parts of a multipart request, provided the Content-Type is
   * {@code "multipart/form-data"}, or an exception otherwise.
   *
   * @return the multipart data, mapping from name to part(s)
   * @throws IOException if an I/O error occurred during the retrieval
   * @throws NotMultipartRequestException if this request is not of type {@code "multipart/form-data"}
<<<<<<< HEAD
   * @see RequestContext#multipartRequest()
   * @see MultipartRequest#multipartData()
=======
   * @see RequestContext#asMultipartRequest()
   * @see MultipartRequest#getParts()
>>>>>>> c52cfd69
   */
  MultiValueMap<String, Part> multipartData() throws IOException;

  /**
   * Get the path variable with the given name, if present.
   *
   * @param name the variable name
   * @return the variable value
   * @throws IllegalArgumentException if there is no path variable with the given name
   */
  default String pathVariable(String name) {
    Map<String, String> pathVariables = pathVariables();
    if (pathVariables.containsKey(name)) {
      return pathVariables.get(name);
    }
    else {
      throw new IllegalArgumentException("No path variable with name \"%s\" available".formatted(name));
    }
  }

  /**
   * Get all path variables for this request.
   */
  Map<String, String> pathVariables();

  /**
   * Get the request that this request is based on.
   */
  RequestContext exchange();

  /**
   * Check whether the requested resource has been modified given the
   * supplied last-modified timestamp (as determined by the application).
   * If not modified, this method returns a response with corresponding
   * status code and headers, otherwise an empty result.
   * <p>Typical usage:
   * <pre>{@code
   * public ServerResponse myHandleMethod(ServerRequest request) {
   *   Instant lastModified = // application-specific calculation
   * 	 return request.checkNotModified(lastModified)
   * 	   .orElseGet(() -> {
   * 	     // further request processing, actually building content
   * 		 return ServerResponse.ok().body(...);
   *     });
   * }
   * }</pre>
   * <p>This method works with conditional GET/HEAD requests, but
   * also with conditional POST/PUT/DELETE requests.
   * <p><strong>Note:</strong> you can use either
   * this {@code #checkNotModified(Instant)} method; or
   * {@link #checkNotModified(String)}. If you want to enforce both
   * a strong entity tag and a Last-Modified value,
   * as recommended by the HTTP specification,
   * then you should use {@link #checkNotModified(Instant, String)}.
   *
   * @param lastModified the last-modified timestamp that the
   * application determined for the underlying resource
   * @return a corresponding response if the request qualifies as not
   * modified, or an empty result otherwise.
   */
  default Optional<ServerResponse> checkNotModified(Instant lastModified) {
    Assert.notNull(lastModified, "LastModified is required");
    return DefaultServerRequest.checkNotModified(exchange(), lastModified, null);
  }

  /**
   * Check whether the requested resource has been modified given the
   * supplied {@code ETag} (entity tag), as determined by the application.
   * If not modified, this method returns a response with corresponding
   * status code and headers, otherwise an empty result.
   * <p>Typical usage:
   * <pre>{@code
   * public ServerResponse myHandleMethod(ServerRequest request) {
   *   String eTag = // application-specific calculation
   * 	 return request.checkNotModified(eTag)
   * 	   .orElseGet(() -> {
   * 	     // further request processing, actually building content
   * 		 return ServerResponse.ok().body(...);
   *     });
   * }}</pre>
   * <p>This method works with conditional GET/HEAD requests, but
   * also with conditional POST/PUT/DELETE requests.
   * <p><strong>Note:</strong> you can use either
   * this {@link #checkNotModified(Instant)} method; or
   * {@code #checkNotModified(String)}. If you want to enforce both
   * a strong entity tag and a Last-Modified value,
   * as recommended by the HTTP specification,
   * then you should use {@link #checkNotModified(Instant, String)}.
   *
   * @param etag the entity tag that the application determined
   * for the underlying resource. This parameter will be padded
   * with quotes (") if necessary.
   * @return a corresponding response if the request qualifies as not
   * modified, or an empty result otherwise.
   */
  default Optional<ServerResponse> checkNotModified(String etag) {
    Assert.notNull(etag, "Etag is required");
    return DefaultServerRequest.checkNotModified(exchange(), null, etag);
  }

  /**
   * Check whether the requested resource has been modified given the
   * supplied {@code ETag} (entity tag) and last-modified timestamp,
   * as determined by the application.
   * If not modified, this method returns a response with corresponding
   * status code and headers, otherwise an empty result.
   * <p>Typical usage:
   * <pre>{@code
   * public ServerResponse myHandleMethod(ServerRequest request) {
   *   Instant lastModified = // application-specific calculation
   *   String eTag = // application-specific calculation
   * 	 return request.checkNotModified(lastModified, eTag)
   * 	   .orElseGet(() -> {
   * 	     // further request processing, actually building content
   * 		 return ServerResponse.ok().body(...);
   *     });
   * }}</pre>
   * <p>This method works with conditional GET/HEAD requests, but
   * also with conditional POST/PUT/DELETE requests.
   *
   * @param lastModified the last-modified timestamp that the
   * application determined for the underlying resource
   * @param etag the entity tag that the application determined
   * for the underlying resource. This parameter will be padded
   * with quotes (") if necessary.
   * @return a corresponding response if the request qualifies as not
   * modified, or an empty result otherwise.
   */
  default Optional<ServerResponse> checkNotModified(Instant lastModified, String etag) {
    Assert.notNull(etag, "Etag is required");
    Assert.notNull(lastModified, "LastModified is required");
    return DefaultServerRequest.checkNotModified(exchange(), lastModified, etag);
  }

  // Static methods

  /**
   * Create a new {@code ServerRequest} based on the given {@code RequestContext} and
   * message converters.
   *
   * @param context the request
   * @param messageReaders the message readers
   * @return the created {@code ServerRequest}
   */
  static ServerRequest create(RequestContext context, List<HttpMessageConverter<?>> messageReaders) {
    return new DefaultServerRequest(context, messageReaders);
  }

  /**
   * Create a new {@code ServerRequest} based on the given {@code RequestContext} and
   * message converters.
   *
   * @param context the request
   * @param messageReaders the message readers
   * @param versionStrategy a strategy to use to parse version
   * @return the created {@code ServerRequest}
   * @since 5.0
   */
  static ServerRequest create(RequestContext context, List<HttpMessageConverter<?>> messageReaders,
          @Nullable ApiVersionStrategy versionStrategy) {

    return new DefaultServerRequest(context, messageReaders, versionStrategy);
  }

  /**
   * Create a builder with the status, headers, and cookies of the given request.
   *
   * @param other the response to copy the status, headers, and cookies from
   * @return the created builder
   */
  static Builder from(ServerRequest other) {
    return new DefaultServerRequestBuilder(other);
  }

  @Nullable
  static ServerRequest find(RequestContext context) {
    Object attribute = context.getAttribute(RouterFunctions.REQUEST_ATTRIBUTE);
    if (attribute instanceof ServerRequest serverRequest) {
      return serverRequest;
    }
    return null;
  }

  static ServerRequest findRequired(RequestContext context) {
    ServerRequest serverRequest = find(context);
    if (serverRequest == null) {
      throw new IllegalStateException(
              "Required attribute '%s' is missing".formatted(RouterFunctions.REQUEST_ATTRIBUTE));
    }
    return serverRequest;
  }

  /**
   * Represents the headers of the HTTP request.
   *
   * @see ServerRequest#headers()
   */
  interface Headers {

    /**
     * Get the list of acceptable media types, as specified by the {@code Accept}
     * header.
     * <p>Returns an empty list if the acceptable media types are unspecified.
     */
    List<MediaType> accept();

    /**
     * Get the list of acceptable charsets, as specified by the
     * {@code Accept-Charset} header.
     */
    List<Charset> acceptCharset();

    /**
     * Get the list of acceptable languages, as specified by the
     * {@code Accept-Language} header.
     */
    List<Locale.LanguageRange> acceptLanguage();

    /**
     * Get the length of the body in bytes, as specified by the
     * {@code Content-Length} header.
     */
    OptionalLong contentLength();

    /**
     * Get the media type of the body, as specified by the
     * {@code Content-Type} header.
     */
    Optional<MediaType> contentType();

    /**
     * Get the value of the {@code Host} header, if available.
     * <p>If the header value does not contain a port, the
     * {@linkplain InetSocketAddress#getPort() port} in the returned address will
     * be {@code 0}.
     */
    @Nullable
    InetSocketAddress host();

    /**
     * Get the value of the {@code Range} header.
     * <p>Returns an empty list when the range is unknown.
     */
    List<HttpRange> range();

    /**
     * Get the header value(s), if any, for the header of the given name.
     * <p>Returns an empty list if no header values are found.
     *
     * @param headerName the header name
     */
    List<String> header(String headerName);

    /**
     * Get the first header value, if any, for the header for the given name.
     * <p>Returns {@code null} if no header values are found.
     *
     * @param headerName the header name
     */
    @Nullable
    default String firstHeader(String headerName) {
      List<String> list = header(headerName);
      return list.isEmpty() ? null : list.get(0);
    }

    /**
     * Get the headers as an instance of {@link HttpHeaders}.
     */
    HttpHeaders asHttpHeaders();
  }

  /**
   * Defines a builder for a request.
   */
  interface Builder {

    /**
     * Set the method of the request.
     *
     * @param method the new method
     * @return this builder
     */
    Builder method(HttpMethod method);

    /**
     * Set the URI of the request.
     *
     * @param uri the new URI
     * @return this builder
     */
    Builder uri(URI uri);

    /**
     * Add the given header value(s) under the given name.
     *
     * @param headerName the header name
     * @param headerValues the header value(s)
     * @return this builder
     * @see HttpHeaders#add(String, String)
     */
    Builder header(String headerName, String... headerValues);

    /**
     * Manipulate this request's headers with the given consumer.
     * <p>The headers provided to the consumer are "live", so that the consumer can be used to
     * {@linkplain HttpHeaders#setOrRemove(String, String) overwrite} existing header values,
     * {@linkplain HttpHeaders#remove(Object) remove} values, or use any of the other
     * {@link HttpHeaders} methods.
     *
     * @param headersConsumer a function that consumes the {@code HttpHeaders}
     * @return this builder
     */
    Builder headers(Consumer<HttpHeaders> headersConsumer);

    /**
     * Add a cookie with the given name and value(s).
     *
     * @param name the cookie name
     * @param values the cookie value(s)
     * @return this builder
     */
    Builder cookie(String name, String... values);

    /**
     * Manipulate this request's cookies with the given consumer.
     * <p>The map provided to the consumer is "live", so that the consumer can be used to
     * {@linkplain MultiValueMap#setOrRemove(Object, Object) overwrite} existing cookies,
     * {@linkplain MultiValueMap#remove(Object) remove} cookies, or use any of the other
     * {@link MultiValueMap} methods.
     *
     * @param cookiesConsumer a function that consumes the cookies map
     * @return this builder
     */
    Builder cookies(Consumer<MultiValueMap<String, HttpCookie>> cookiesConsumer);

    /**
     * Set the body of the request.
     * <p>Calling this methods will
     * {@linkplain DataBuffer#release() release}
     * the existing body of the builder.
     *
     * @param body the new body
     * @return this builder
     */
    Builder body(byte[] body);

    /**
     * Set the body of the request to the UTF-8 encoded bytes of the given string.
     * <p>Calling this methods will
     * {@linkplain DataBuffer#release() release}
     * the existing body of the builder.
     *
     * @param body the new body
     * @return this builder
     */
    Builder body(String body);

    /**
     * Add an attribute with the given name and value.
     *
     * @param name the attribute name
     * @param value the attribute value
     * @return this builder
     */
    Builder attribute(String name, Object value);

    /**
     * Manipulate this request's attributes with the given consumer.
     * <p>The map provided to the consumer is "live", so that the consumer can be used
     * to {@linkplain Map#put(Object, Object) overwrite} existing attributes,
     * {@linkplain Map#remove(Object) remove} attributes, or use any of the other
     * {@link Map} methods.
     *
     * @param attributesConsumer a function that consumes the attributes map
     * @return this builder
     */
    Builder attributes(Consumer<Map<String, Object>> attributesConsumer);

    /**
     * Add a parameter with the given name and value.
     *
     * @param name the parameter name
     * @param values the parameter value(s)
     * @return this builder
     */
    Builder param(String name, String... values);

    /**
     * Manipulate this request's parameters with the given consumer.
     * <p>The map provided to the consumer is "live", so that the consumer can be used to
     * {@linkplain MultiValueMap#setOrRemove(Object, Object) overwrite} existing cookies,
     * {@linkplain MultiValueMap#remove(Object) remove} cookies, or use any of the other
     * {@link MultiValueMap} methods.
     *
     * @param paramsConsumer a function that consumes the parameters map
     * @return this builder
     */
    Builder params(Consumer<MultiValueMap<String, String>> paramsConsumer);

    /**
     * Set the remote address of the request.
     *
     * @param remoteAddress the remote address
     * @return this builder
     */
    Builder remoteAddress(InetSocketAddress remoteAddress);

    /**
     * Build the request.
     *
     * @return the built request
     */
    ServerRequest build();
  }

}<|MERGE_RESOLUTION|>--- conflicted
+++ resolved
@@ -50,10 +50,7 @@
 import infra.web.bind.WebDataBinder;
 import infra.web.multipart.MultipartRequest;
 import infra.web.multipart.NotMultipartRequestException;
-<<<<<<< HEAD
-=======
 import infra.web.multipart.Part;
->>>>>>> c52cfd69
 import infra.web.util.UriBuilder;
 
 /**
@@ -250,13 +247,8 @@
    * @return the multipart data, mapping from name to part(s)
    * @throws IOException if an I/O error occurred during the retrieval
    * @throws NotMultipartRequestException if this request is not of type {@code "multipart/form-data"}
-<<<<<<< HEAD
-   * @see RequestContext#multipartRequest()
-   * @see MultipartRequest#multipartData()
-=======
    * @see RequestContext#asMultipartRequest()
    * @see MultipartRequest#getParts()
->>>>>>> c52cfd69
    */
   MultiValueMap<String, Part> multipartData() throws IOException;
 

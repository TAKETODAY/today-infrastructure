--- conflicted
+++ resolved
@@ -32,13 +32,10 @@
 import infra.core.ApplicationTemp;
 import infra.core.ssl.SslBundles;
 import infra.util.DataSize;
-<<<<<<< HEAD
 import infra.util.StringUtils;
+import infra.web.RequestContext;
 import infra.web.multipart.MultipartParser;
 import infra.web.multipart.parsing.DefaultMultipartParser;
-=======
-import infra.web.RequestContext;
->>>>>>> 24e5e3c2
 import infra.web.server.error.ErrorProperties;
 import io.netty.channel.EventLoopGroup;
 import io.netty.channel.socket.ServerSocketChannel;
@@ -373,15 +370,6 @@
     public boolean allowDuplicateContentLengths = false;
 
     /**
-<<<<<<< HEAD
-     * The capacity of the queue used to store received data chunks.
-     * <p>
-     * This setting controls how many data chunks can be queued for processing
-     * before backpressure is applied to the data source. A larger queue can
-     * help smooth out bursts of data but will consume more memory.
-     */
-    public int dataReceivedQueueCapacity = 256;
-=======
      * Whether the PrintWriter should auto-flush after each write operation.
      * <p>
      * When set to {@code true}, the PrintWriter returned by
@@ -396,7 +384,15 @@
      * @see RequestContext#getWriter()
      */
     public boolean writerAutoFlush = false;
->>>>>>> 24e5e3c2
+
+    /**
+     * The capacity of the queue used to store received data chunks.
+     * <p>
+     * This setting controls how many data chunks can be queued for processing
+     * before backpressure is applied to the data source. A larger queue can
+     * help smooth out bursts of data but will consume more memory.
+     */
+    public int dataReceivedQueueCapacity = 256;
 
     /**
      * shutdown details

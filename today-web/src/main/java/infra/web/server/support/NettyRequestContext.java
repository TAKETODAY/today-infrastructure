/*
 * Copyright 2017 - 2025 the original author or authors.
 *
 * This program is free software: you can redistribute it and/or modify
 * it under the terms of the GNU General Public License as published by
 * the Free Software Foundation, either version 3 of the License, or
 * (at your option) any later version.
 *
 * This program is distributed in the hope that it will be useful,
 * but WITHOUT ANY WARRANTY; without even the implied warranty of
 * MERCHANTABILITY or FITNESS FOR A PARTICULAR PURPOSE.  See the
 * GNU General Public License for more details.
 *
 * You should have received a copy of the GNU General Public License
 * along with this program. If not, see [https://www.gnu.org/licenses/]
 */

package infra.web.server.support;

import org.jspecify.annotations.Nullable;

import java.io.File;
import java.io.IOException;
import java.io.OutputStream;
import java.io.PrintWriter;
import java.net.InetSocketAddress;
import java.net.SocketAddress;
import java.nio.channels.FileChannel;
import java.nio.charset.StandardCharsets;
import java.nio.file.Path;
import java.nio.file.StandardOpenOption;
import java.util.HashSet;
import java.util.LinkedHashMap;
import java.util.List;
import java.util.Locale;
import java.util.Set;
import java.util.TreeSet;
import java.util.concurrent.atomic.AtomicBoolean;

import infra.context.ApplicationContext;
import infra.http.DefaultHttpHeaders;
import infra.http.HttpCookie;
import infra.http.HttpMethod;
import infra.http.HttpStatusCode;
import infra.http.MediaType;
import infra.http.ResponseCookie;
import infra.http.converter.HttpMessageNotReadableException;
import infra.http.server.ServerHttpResponse;
import infra.http.support.Netty4HttpHeaders;
import infra.lang.Constant;
import infra.lang.TodayStrategies;
import infra.util.CollectionUtils;
import infra.util.MultiValueMap;
import infra.util.StringUtils;
import infra.web.DispatcherHandler;
import infra.web.RequestContext;
import infra.web.async.AsyncWebRequest;
import infra.web.async.WebAsyncManager;
import infra.web.multipart.MultipartRequest;
import infra.web.server.error.SendErrorHandler;
import io.netty.buffer.ByteBuf;
import io.netty.channel.Channel;
import io.netty.channel.ChannelFutureListener;
import io.netty.channel.ChannelPipeline;
import io.netty.channel.DefaultFileRegion;
import io.netty.handler.codec.DefaultHeaders;
import io.netty.handler.codec.http.DefaultHttpResponse;
import io.netty.handler.codec.http.DefaultLastHttpContent;
import io.netty.handler.codec.http.HttpHeaders;
import io.netty.handler.codec.http.HttpMessage;
import io.netty.handler.codec.http.HttpRequest;
import io.netty.handler.codec.http.HttpResponseStatus;
import io.netty.handler.codec.http.HttpUtil;
import io.netty.handler.codec.http.HttpVersion;
import io.netty.handler.codec.http.LastHttpContent;
import io.netty.handler.codec.http.cookie.Cookie;
import io.netty.handler.codec.http.cookie.CookieHeaderNames;
import io.netty.handler.codec.http.cookie.DefaultCookie;
import io.netty.handler.codec.http.cookie.ServerCookieDecoder;
import io.netty.handler.stream.ChunkedNioFile;
import io.netty.handler.stream.ChunkedWriteHandler;
import io.netty.util.internal.PlatformDependent;

import static io.netty.util.internal.StringUtil.decodeHexByte;

/**
 * Netty Request context
 *
 * @author <a href="https://github.com/TAKETODAY">Harry Yang</a>
 * @since 2019-07-04 21:24
 */
public abstract class NettyRequestContext extends RequestContext {

  /**
   * System property to configure the nio file chunk size when ssl is enabled.
   * <p>Can also be configured via the {@link TodayStrategies} mechanism.
   *
   * @since 5.0
   */
  private static final int nioFileChunkSize = TodayStrategies.getInt("infra.web.ssl.nio-file-chunked-size", 4096);

  /**
   * RFC 3986 (the URI standard) makes no mention of using '+' to encode a space in a URI query component. The
   * whatwg HTML standard, however, defines the query to be encoded with the
   * {@code application/x-www-form-urlencoded} serializer defined in the whatwg URL standard, which does use '+'
   * to encode a space instead of {@code %20}.
   * <p>This flag controls whether the decoding should happen according to HTML rules, which decodes the '+' to a
   * space. The default is {@code true}.
   *
   * @since 5.0
   */
  private static final boolean htmlQueryDecoding = TodayStrategies.getFlag("infra.web.htmlQueryDecoding", true);

  /**
   * Maximum number of query parameters allowed, to mitigate HashDOS.
   * 1024 by default.
   *
   * @since 5.0
   */
  private static final int maxQueryParams = TodayStrategies.getInt("infra.web.maxQueryParams", 1024);

  /**
   * {@code false} by default. If set to {@code true}, instead of allowing query parameters to be separated by
   * semicolons, treat the semicolon as a normal character in a query value.
   *
   * @since 5.0
   */
  private static final boolean semicolonAsNormalChar = TodayStrategies.getFlag("infra.web.semicolonAsNormalChar", false);

  /**
   * For Chunk file written
   *
   * @see ChunkedWriteHandler
   * @since 5.0
   */
  private static final String CHUNKED_WRITER_NAME = "chunkedWriter";

  // UNSAFE fields
  public final NettyRequestConfig config;

  public final Channel channel;

  /**
   * response headers
   */
  public final HttpHeaders nettyResponseHeaders;
  // UNSAFE fields END

  protected final HttpRequest request;

  // headers and status-code is written? default = false
  private final AtomicBoolean committed = new AtomicBoolean();

  private final long requestTimeMillis = System.currentTimeMillis();

  @Nullable
  private String remoteAddress;

  // response
  @Nullable
  private Boolean keepAlive;

  private HttpResponseStatus status = HttpResponseStatus.OK;

  @Nullable
  private /* volatile ?*/ ByteBuf responseBody;

  @Nullable
  private Object fileToSend;

  @Nullable
  private Integer queryStringIndex;

  @Nullable
  private ServerHttpResponse httpOutputMessage;

  protected NettyRequestContext(ApplicationContext context, Channel channel,
          HttpRequest request, NettyRequestConfig config, DispatcherHandler dispatcherHandler) {
    super(context, dispatcherHandler);
    this.config = config;
    this.request = request;
    this.channel = channel;
    this.nettyResponseHeaders = config.httpHeadersFactory.newHeaders();
  }

  @Override
  public long getRequestTimeMillis() {
    return requestTimeMillis;
  }

  @Override
  public String getScheme() {
    return config.secure ? Constant.HTTPS : Constant.HTTP;
  }

  @Override
  public int getServerPort() {
    SocketAddress socketAddress = localAddress();
    if (socketAddress instanceof InetSocketAddress) {
      return ((InetSocketAddress) socketAddress).getPort();
    }
    throw new IllegalStateException("unable to determine server port");
  }

  @Override
  public String getServerName() {
    SocketAddress socketAddress = localAddress();
    if (socketAddress instanceof InetSocketAddress) {
      return ((InetSocketAddress) socketAddress).getHostString();
    }
    throw new IllegalStateException("unable to determine server name");
  }

  @Override
  public String getRemoteAddress() {
    if (remoteAddress == null) {
      remoteAddress = remoteAddress().getAddress().getHostAddress();
    }
    return remoteAddress;
  }

  @Override
  public InetSocketAddress remoteAddress() {
    return (InetSocketAddress) channel.remoteAddress();
  }

  @Override
  public SocketAddress localAddress() {
    return channel.localAddress();
  }

  @Override
  protected final String readRequestURI() {
    String uri = request.uri();
    int index = queryStringIndex(uri);
    if (index == -1) {
      return uri;
    }
    else {
      return uri.substring(0, index);
    }
  }

  @Override
  public final String readQueryString() {
    String uri = request.uri();
    int index = queryStringIndex(uri);
    if (index == -1) {
      return Constant.BLANK;
    }
    else {
      return uri.substring(index + 1);
    }
  }

  private int queryStringIndex(String uri) {
    Integer index = queryStringIndex;
    if (index == null) {
      index = uri.indexOf('?');
      this.queryStringIndex = index;
    }
    return index;
  }

  @Override
  public String getRequestURL() {
    String host = request.headers().get(DefaultHttpHeaders.HOST);
    if (host == null) {
      host = "localhost";
    }
    return getScheme() + "://" + host + StringUtils.prependLeadingSlash(getRequestURI());
  }

  @Override
  public final String readMethod() {
    return request.method().name();
  }

  @Override
  protected PrintWriter createWriter() throws IOException {
    return new PrintWriter(getOutputStream(), true, config.writerCharset);
  }

  @Override
  protected infra.http.HttpHeaders createRequestHeaders() {
    return new Netty4HttpHeaders(request.headers());
  }

  @Override
  public @Nullable String getContentTypeAsString() {
    return request.headers().get(DefaultHttpHeaders.CONTENT_TYPE);
  }

  @Override
  public boolean containsResponseHeader(String name) {
    return nettyResponseHeaders.contains(name);
  }

  @Nullable
  @Override
  public String getResponseContentType() {
    String contentType = this.responseContentType;
    if (contentType == null) {
      contentType = nettyResponseHeaders.get(DefaultHttpHeaders.CONTENT_TYPE);
      if (contentType != null) {
        this.responseContentType = contentType;
      }
    }
    return contentType;
  }

  @Override
  protected infra.http.HttpHeaders createResponseHeaders() {
    return new Netty4HttpHeaders(nettyResponseHeaders);
  }

  @Override
  public HttpCookie[] readCookies() {
    List<String> allCookie = request.headers().getAll(DefaultHttpHeaders.COOKIE);
    if (CollectionUtils.isEmpty(allCookie)) {
      return EMPTY_COOKIES;
    }
    Set<Cookie> decoded;
    ServerCookieDecoder cookieDecoder = config.cookieDecoder;
    if (allCookie.size() == 1) {
      decoded = cookieDecoder.decode(allCookie.get(0));
    }
    else {
      decoded = new TreeSet<>();
      for (String header : allCookie) {
        decoded.addAll(cookieDecoder.decode(header));
      }
    }
    if (CollectionUtils.isEmpty(decoded)) {
      return EMPTY_COOKIES;
    }
    else {
      int i = 0;
      HttpCookie[] ret = new HttpCookie[decoded.size()];
      for (Cookie cookie : decoded) {
        ret[i++] = new HttpCookie(cookie.name(), cookie.value());
      }
      return ret;
    }
  }

  @Override
  protected MultiValueMap<String, String> readParameters() {
    String queryString = getQueryString();
    MultiValueMap<String, String> parameters = MultiValueMap.forSmartListAdaption(new LinkedHashMap<>());
    if (StringUtils.isNotEmpty(queryString)) {
      parseParameters(parameters, queryString);
    }

<<<<<<< HEAD
    if (getContentLength() > 0 && getMethod() != HttpMethod.GET && getMethod() != HttpMethod.HEAD
            && StringUtils.startsWithIgnoreCase(getContentType(), MediaType.APPLICATION_FORM_URLENCODED_VALUE)) {
=======
    HttpMethod method = getMethod();
    if (method != HttpMethod.GET && method != HttpMethod.HEAD
            && StringUtils.startsWithIgnoreCase(getContentTypeAsString(), MediaType.APPLICATION_FORM_URLENCODED_VALUE)) {
      for (InterfaceHttpData data : requestDecoder().getBodyHttpDatas()) {
        if (data instanceof Attribute) {
          try {
            parameters.add(data.getName(), ((Attribute) data).getValue());
          }
          catch (IOException e) {
            throw new HttpMessageNotReadableException("'application/x-www-form-urlencoded' content read failed", e, this);
          }
        }
      }
    }
    return parameters;
  }
>>>>>>> 9b60f51a

      try {
        String s = new String(getInputStream().readAllBytes(), StandardCharsets.ISO_8859_1);
        if (StringUtils.isNotEmpty(s)) {
          parseParameters(parameters, s);
        }
      }
      catch (IOException e) {
        throw new HttpMessageNotReadableException("'application/x-www-form-urlencoded' content read failed", e, this);
      }
    }
    return parameters;
  }

  @Override
  public void sendRedirect(String location) {
    this.status = HttpResponseStatus.FOUND;
    nettyResponseHeaders.set(DefaultHttpHeaders.LOCATION, location);
    commit();
  }

  private boolean isKeepAlive() {
    Boolean keepAlive = this.keepAlive;
    if (keepAlive == null) {
      keepAlive = HttpUtil.isKeepAlive(request);
      this.keepAlive = keepAlive;
    }
    return keepAlive;
  }

  /**
   * HTTP response body
   *
   * @return HTTP response body
   */
  private ByteBuf responseBody() {
    ByteBuf responseBody = this.responseBody;
    if (responseBody == null) {
      var bodyFactory = config.responseBodyFactory;
      if (bodyFactory != null) {
        responseBody = bodyFactory.apply(this); // may null
      }
      if (responseBody == null) {
        // fallback
        responseBody = createResponseBody(config);
      }
      this.responseBody = responseBody;
    }
    return responseBody;
  }

  protected ByteBuf createResponseBody(NettyRequestConfig config) {
    return channel.alloc().ioBuffer(config.responseBodyInitialCapacity);
  }

  @Override
  public ServerHttpResponse asHttpOutputMessage() {
    ServerHttpResponse response = this.httpOutputMessage;
    if (response == null) {
      response = new NettyHttpOutputMessage();
      this.httpOutputMessage = response;
    }
    return response;
  }

  @Override
  public void flush() {
    writeHeaders();

    Object fileToSend;
    ByteBuf responseBody = this.responseBody;
    if (responseBody != null) {
      this.responseBody = null;
      channel.writeAndFlush(responseBody);
    }
    else if ((fileToSend = this.fileToSend) != null) {
      channel.writeAndFlush(fileToSend);
    }
  }

  @Override
  protected OutputStream createOutputStream() {
    return getMethod() == HttpMethod.HEAD ? new NoBodyOutputStream() : new ResponseBodyOutputStream();
  }

  @Override
  protected void requestCompletedInternal(@Nullable Throwable notHandled) {
    if (notHandled != null) {
      return;
    }

    flush();

    LastHttpContent lastHttpContent = LastHttpContent.EMPTY_LAST_CONTENT;
    // https://datatracker.ietf.org/doc/html/rfc7230#section-4.1.2
    // A trailer allows the sender to include additional fields at the end
    // of a chunked message in order to supply metadata that might be
    // dynamically generated while the message body is sent, such as a
    // message integrity check, digital signature, or post-processing
    // status.
    if (config.trailerHeadersConsumer != null && isTransferEncodingChunked(nettyResponseHeaders)) {
      // https://datatracker.ietf.org/doc/html/rfc7230#section-4.4
      // When a message includes a message body encoded with the chunked
      // transfer coding and the sender desires to send metadata in the form
      // of trailer fields at the end of the message, the sender SHOULD
      // generate a Trailer header field before the message body to indicate
      // which fields will be present in the trailers.
      String declaredHeaderNames = nettyResponseHeaders.get(DefaultHttpHeaders.TRAILER);
      if (declaredHeaderNames != null) {
        HttpHeaders trailerHeaders = new TrailerHeaders(declaredHeaderNames);
        try {
          config.trailerHeadersConsumer.accept(trailerHeaders);
        }
        catch (IllegalArgumentException e) {
          // A sender MUST NOT generate a trailer when header names are
          // TrailerHeaders.DISALLOWED_TRAILER_HEADER_NAMES
        }
        if (!trailerHeaders.isEmpty()) {
          lastHttpContent = new DefaultLastHttpContent();
          lastHttpContent.trailingHeaders().set(trailerHeaders);
        }
      }
    }

    if (isKeepAlive()) {
      channel.writeAndFlush(lastHttpContent);
    }
    else {
      channel.writeAndFlush(lastHttpContent)
              .addListener(ChannelFutureListener.CLOSE);
    }

  }

  /**
   * Send HTTP message to the client
   *
   * @throws IllegalStateException If the response has been committed
   */
  private void commit() {
    assertNotCommitted();
    writeHeaders();
  }

  @Override
  protected void writeHeaders() {
    if (committed.compareAndSet(false, true)) {
      // ---------------------------------------------
      // apply Status code and headers
      // ---------------------------------------------
      HttpHeaders headers = nettyResponseHeaders;
      if (status != HttpResponseStatus.SWITCHING_PROTOCOLS) {
        // set Content-Length header
        if (MediaType.TEXT_EVENT_STREAM_VALUE.equals(getResponseContentType())) {
          headers.set(DefaultHttpHeaders.TRANSFER_ENCODING, DefaultHttpHeaders.CHUNKED);
          headers.remove(DefaultHttpHeaders.CONTENT_LENGTH);
        }
        else if (!isTransferEncodingChunked(headers)) {
          if (headers.get(DefaultHttpHeaders.CONTENT_LENGTH) == null) {
            ByteBuf responseBody = this.responseBody;
            if (responseBody == null) {
              if (getMethod() == HttpMethod.HEAD && outputStream instanceof NoBodyOutputStream nbStream) {
                headers.set(DefaultHttpHeaders.CONTENT_LENGTH, nbStream.contentLength);
              }
              else {
                headers.setInt(DefaultHttpHeaders.CONTENT_LENGTH, 0);
              }
            }
            else {
              headers.setInt(DefaultHttpHeaders.CONTENT_LENGTH, responseBody.readableBytes());
            }
          }
        }
      }

      // apply cookies
      var responseCookies = this.responseCookies;
      if (responseCookies != null) {
        var cookieEncoder = config.cookieEncoder;
        for (HttpCookie cookie : responseCookies) {
          DefaultCookie nc = new DefaultCookie(cookie.getName(), cookie.getValue());
          if (cookie instanceof ResponseCookie rc) {
            nc.setPath(rc.getPath());
            nc.setDomain(rc.getDomain());
            nc.setMaxAge(rc.getMaxAge().getSeconds());
            nc.setSecure(rc.isSecure());
            nc.setHttpOnly(rc.isHttpOnly());
            nc.setSameSite(forSameSite(rc.getSameSite()));
            nc.setPartitioned(rc.isPartitioned());
          }

          headers.add(DefaultHttpHeaders.SET_COOKIE, cookieEncoder.encode(nc));
        }
      }

      channel.write(new DefaultHttpResponse(HttpVersion.HTTP_1_1, status, headers));
    }

  }

  @Override
  public void setContentLength(long length) {
    nettyResponseHeaders.set(DefaultHttpHeaders.CONTENT_LENGTH, length);
  }

  @Override
  public boolean isCommitted() {
    return committed.get();
  }

  @Override
  public void reset() {
    assertNotCommitted();
    nettyResponseHeaders.clear();

    ByteBuf responseBody = this.responseBody;
    if (responseBody != null) {
      responseBody.resetWriterIndex();
      responseBody.resetReaderIndex();
      writer = null;
    }
    status = HttpResponseStatus.OK;
  }

  /**
   * assert that response is committed?
   *
   * @throws IllegalStateException if response is committed
   */
  private void assertNotCommitted() {
    if (committed.get()) {
      throw new IllegalStateException("The response has been committed");
    }
  }

  @Override
  public void setStatus(int sc) {
    this.status = HttpResponseStatus.valueOf(sc);
  }

  @Override
  public void setStatus(HttpStatusCode status) {
    this.status = HttpResponseStatus.valueOf(status.value());
  }

  /**
   * Set response status
   *
   * @param status http status
   * @since 5.0
   */
  public void setStatus(HttpResponseStatus status) {
    this.status = status;
  }

  @Override
  public int getStatus() {
    return status.code();
  }

  @Override
  public void sendError(int sc) throws IOException {
    sendError(sc, null);
  }

  /**
   * Sends an HTTP error response to the client with the specified status code and
   * an optional error message. This method resets the current response state before
   * setting the new status code and delegating the error handling logic to the
   * configured {@code sendErrorHandler}.
   *
   * <p>This method is typically used to notify the client of an error condition,
   * such as a missing resource (404 Not Found) or an invalid request (400 Bad Request).
   * The optional error message can provide additional details about the error, which
   * may be logged or included in the response depending on the implementation of the
   * {@code sendErrorHandler}.
   *
   * <p><strong>Usage Example:</strong></p>
   * <pre>{@code
   * try {
   *   processRequest(request);
   * }
   * catch (InvalidInputException e) {
   *   sendError(HttpResponseStatus.BAD_REQUEST.code(), "Invalid input: " + e.getMessage());
   * }
   * }</pre>
   *
   * <p>In the example above, if the {@code processRequest} method throws an
   * {@code InvalidInputException}, the server responds with a 400 status code and
   * includes a descriptive error message.
   *
   * <p><strong>Handling Internal Server Errors:</strong></p>
   * <pre>{@code
   * try {
   *   executeCriticalOperation();
   * }
   * catch (Exception e) {
   *   sendError(HttpResponseStatus.INTERNAL_SERVER_ERROR.code(), "An unexpected error occurred");
   * }
   * }</pre>
   *
   * <p>Here, the method is used to handle unexpected exceptions by sending a 500
   * status code and a generic error message to the client.
   *
   * @param sc the HTTP status code to send (e.g., 404 for Not Found, 500 for Internal Server Error)
   * @param msg an optional error message describing the issue; may be {@code null}
   * if no specific message is available
   * @throws IOException if an I/O error occurs while sending the error response
   * @see SendErrorHandler#handleError(RequestContext, String)
   */
  @Override
  public void sendError(int sc, @Nullable String msg) throws IOException {
    reset();
    this.status = HttpResponseStatus.valueOf(sc);
    config.sendErrorHandler.handleError(this, msg);
  }

  @Override
  @SuppressWarnings("unchecked")
  public final HttpRequest nativeRequest() {
    return request;
  }

  @Override
  protected MultipartRequest createMultipartRequest() {
    return config.multipartParser.parse(this);
  }

  @Override
  protected AsyncWebRequest createAsyncWebRequest() {
    return new NettyAsyncWebRequest(this);
  }

  /**
   * write result to client
   *
   * @param concurrentResult async result
   * @throws Throwable dispatch error
   */
  void dispatchConcurrentResult(@Nullable Object concurrentResult) throws Throwable {
    Object handler = WebAsyncManager.findHttpRequestHandler(this);
    dispatcherHandler.handleConcurrentResult(this, handler, concurrentResult);
  }

  /**
   * Return the enum value corresponding to the passed in same-site-flag, using a case insensitive comparison.
   *
   * @param name value for the SameSite Attribute
   * @return enum value for the provided name or null
   */
  static CookieHeaderNames.@Nullable SameSite forSameSite(@Nullable String name) {
    if (name != null) {
      for (var each : CookieHeaderNames.SameSite.class.getEnumConstants()) {
        if (each.name().equalsIgnoreCase(name)) {
          return each;
        }
      }
    }
    return null;
  }

  /**
   * Checks to see if the transfer encoding in a specified {@link HttpMessage} is chunked
   *
   * @return True if transfer encoding is chunked, otherwise false
   */
  private static boolean isTransferEncodingChunked(HttpHeaders responseHeaders) {
    return responseHeaders.containsValue(
            DefaultHttpHeaders.TRANSFER_ENCODING, DefaultHttpHeaders.CHUNKED, true);
  }

  static void parseParameters(MultiValueMap<String, String> params, String s) {
    parseParameters(params, s, semicolonAsNormalChar);
  }

  @SuppressWarnings("fallthrough")
  static void parseParameters(MultiValueMap<String, String> params, String s, boolean semicolonAsNormalChar) {
    int paramsLimit = maxQueryParams;
    int nameStart = 0;
    int valueStart = -1;
    int i;
    int len = s.length();
    loop:
    for (i = 0; i < len; i++) {
      switch (s.charAt(i)) {
        case '=':
          if (nameStart == i) {
            nameStart = i + 1;
          }
          else if (valueStart < nameStart) {
            valueStart = i + 1;
          }
          break;
        case ';':
          if (semicolonAsNormalChar) {
            continue;
          }
          // fall through
        case '&':
          if (addParam(s, nameStart, valueStart, i, params)) {
            paramsLimit--;
            if (paramsLimit == 0) {
              return;
            }
          }
          nameStart = i + 1;
          break;
        case '#':
          break loop;
        default:
          // continue
      }
    }
    addParam(s, nameStart, valueStart, i, params);
  }

  private static boolean addParam(String s, int nameStart, int valueStart, int valueEnd, MultiValueMap<String, String> params) {
    if (nameStart >= valueEnd) {
      return false;
    }
    if (valueStart <= nameStart) {
      valueStart = valueEnd + 1;
    }
    String name = decodeComponent(s, nameStart, valueStart - 1, htmlQueryDecoding);
    String value = decodeComponent(s, valueStart, valueEnd, htmlQueryDecoding);
    params.add(name, value);
    return true;
  }

  private static String decodeComponent(String s, int from, int toExcluded, boolean plusToSpace) {
    int len = toExcluded - from;
    if (len <= 0) {
      return Constant.BLANK;
    }
    int firstEscaped = -1;
    for (int i = from; i < toExcluded; i++) {
      char c = s.charAt(i);
      if (c == '%' || (c == '+' && plusToSpace)) {
        firstEscaped = i;
        break;
      }
    }
    if (firstEscaped == -1) {
      return s.substring(from, toExcluded);
    }

    // Each encoded byte takes 3 characters (e.g. "%20")
    int decodedCapacity = (toExcluded - firstEscaped) / 3;
    byte[] buf = PlatformDependent.allocateUninitializedArray(decodedCapacity);
    int bufIdx;

    StringBuilder strBuf = new StringBuilder(len);
    strBuf.append(s, from, firstEscaped);

    for (int i = firstEscaped; i < toExcluded; i++) {
      char c = s.charAt(i);
      if (c != '%') {
        strBuf.append(c != '+' || !plusToSpace ? c : ' ');
        continue;
      }

      bufIdx = 0;
      do {
        if (i + 3 > toExcluded) {
          throw new IllegalArgumentException("unterminated escape sequence at index %d of: %s".formatted(i, s));
        }
        buf[bufIdx++] = decodeHexByte(s, i + 1);
        i += 3;
      }
      while (i < toExcluded && s.charAt(i) == '%');
      i--;

      strBuf.append(new String(buf, 0, bufIdx, StandardCharsets.UTF_8));
    }
    return strBuf.toString();
  }

  private static final class TrailerHeaders extends io.netty.handler.codec.http.DefaultHttpHeaders {

    static final HashSet<String> DISALLOWED_TRAILER_HEADER_NAMES = new HashSet<>(14);

    static {
      // https://datatracker.ietf.org/doc/html/rfc7230#section-4.1.2
      // A sender MUST NOT generate a trailer that contains a field necessary
      // for message framing (e.g., Transfer-Encoding and Content-Length),
      // routing (e.g., Host), request modifiers (e.g., controls and
      // conditionals in Section 5 of [RFC7231]), authentication (e.g., see
      // [RFC7235] and [RFC6265]), response control data (e.g., see Section
      // 7.1 of [RFC7231]), or determining how to process the payload (e.g.,
      // Content-Encoding, Content-Type, Content-Range, and Trailer).
      DISALLOWED_TRAILER_HEADER_NAMES.add("age");
      DISALLOWED_TRAILER_HEADER_NAMES.add("cache-control");
      DISALLOWED_TRAILER_HEADER_NAMES.add("content-encoding");
      DISALLOWED_TRAILER_HEADER_NAMES.add("content-length");
      DISALLOWED_TRAILER_HEADER_NAMES.add("content-range");
      DISALLOWED_TRAILER_HEADER_NAMES.add("content-type");
      DISALLOWED_TRAILER_HEADER_NAMES.add("date");
      DISALLOWED_TRAILER_HEADER_NAMES.add("expires");
      DISALLOWED_TRAILER_HEADER_NAMES.add("location");
      DISALLOWED_TRAILER_HEADER_NAMES.add("retry-after");
      DISALLOWED_TRAILER_HEADER_NAMES.add("trailer");
      DISALLOWED_TRAILER_HEADER_NAMES.add("transfer-encoding");
      DISALLOWED_TRAILER_HEADER_NAMES.add("vary");
      DISALLOWED_TRAILER_HEADER_NAMES.add("warning");
    }

    TrailerHeaders(String declaredHeaderNames) {
      super(true, new TrailerNameValidator(filterHeaderNames(declaredHeaderNames)));
    }

    static HashSet<String> filterHeaderNames(String declaredHeaderNames) {
      HashSet<String> result = new HashSet<>();
      String[] names = declaredHeaderNames.split(",", -1);
      for (String name : names) {
        String trimmedStr = name.trim();
        if (trimmedStr.isEmpty() ||
                DISALLOWED_TRAILER_HEADER_NAMES.contains(trimmedStr.toLowerCase(Locale.ENGLISH))) {
          continue;
        }
        result.add(trimmedStr);
      }
      return result;
    }

  }

  static final class TrailerNameValidator implements DefaultHeaders.NameValidator<CharSequence> {

    /**
     * Contains the headers names specified with {@link DefaultHttpHeaders#TRAILER}
     */
    final HashSet<String> declaredHeaderNames;

    TrailerNameValidator(HashSet<String> declaredHeaderNames) {
      this.declaredHeaderNames = declaredHeaderNames;
    }

    @Override
    public void validateName(CharSequence name) {
      if (!declaredHeaderNames.contains(name.toString())) {
        throw new IllegalArgumentException("Trailer header name [%s] not declared with [Trailer] header, or it is not a valid trailer header name"
                .formatted(name));
      }
    }
  }

  static final class NoBodyOutputStream extends OutputStream {

    public int contentLength = 0;

    @Override
    public void write(int b) {
      contentLength++;
    }

    @Override
    public void write(byte[] buf, int offset, int len) {
      if (offset < 0 || len < 0 || offset + len > buf.length) {
        throw new IndexOutOfBoundsException("Invalid offset [%s] and / or length [%s] specified for array of size [%s]"
                .formatted(offset, len, buf.length));
      }

      contentLength += len;
    }

  }

  final class ResponseBodyOutputStream extends OutputStream {

    @Override
    public void write(int b) {
      responseBody().writeByte(b);
    }

    @Override
    public void write(byte[] b, int off, int len) {
      if (len != 0) {
        responseBody().writeBytes(b, off, len);
      }
    }

    @Override
    public void flush() {
      NettyRequestContext.this.flush();
    }

  }

  final class NettyHttpOutputMessage implements ServerHttpResponse {

    @Override
    public void setStatusCode(HttpStatusCode status) {
      setStatus(status);
    }

    @Override
    public void flush() {
      NettyRequestContext.this.flush();
    }

    @Override
    public void close() {
      writeHeaders();
    }

    @Override
    public OutputStream getBody() throws IOException {
      return getOutputStream();
    }

    @Override
    public infra.http.HttpHeaders getHeaders() {
      return responseHeaders();
    }

    @Override
    public boolean supportsZeroCopy() {
      return true;
    }

    @Override
    public void sendFile(Path file, long position, long count) throws IOException {
      sendFile(file.toFile(), position, count);
    }

    @Override
    public void sendFile(File file, long position, long count) throws IOException {
      if (config.secure) {
        ChannelPipeline pipeline = channel.pipeline();
        if (pipeline.context(CHUNKED_WRITER_NAME) == null) {
          pipeline.addLast(CHUNKED_WRITER_NAME, new ChunkedWriteHandler());
        }
        fileToSend = new ChunkedNioFile(FileChannel.open(file.toPath(), StandardOpenOption.READ),
                position, count, nioFileChunkSize);
      }
      else {
        fileToSend = new DefaultFileRegion(file, position, count);
      }
    }

  }

}<|MERGE_RESOLUTION|>--- conflicted
+++ resolved
@@ -352,27 +352,8 @@
       parseParameters(parameters, queryString);
     }
 
-<<<<<<< HEAD
     if (getContentLength() > 0 && getMethod() != HttpMethod.GET && getMethod() != HttpMethod.HEAD
-            && StringUtils.startsWithIgnoreCase(getContentType(), MediaType.APPLICATION_FORM_URLENCODED_VALUE)) {
-=======
-    HttpMethod method = getMethod();
-    if (method != HttpMethod.GET && method != HttpMethod.HEAD
             && StringUtils.startsWithIgnoreCase(getContentTypeAsString(), MediaType.APPLICATION_FORM_URLENCODED_VALUE)) {
-      for (InterfaceHttpData data : requestDecoder().getBodyHttpDatas()) {
-        if (data instanceof Attribute) {
-          try {
-            parameters.add(data.getName(), ((Attribute) data).getValue());
-          }
-          catch (IOException e) {
-            throw new HttpMessageNotReadableException("'application/x-www-form-urlencoded' content read failed", e, this);
-          }
-        }
-      }
-    }
-    return parameters;
-  }
->>>>>>> 9b60f51a
 
       try {
         String s = new String(getInputStream().readAllBytes(), StandardCharsets.ISO_8859_1);

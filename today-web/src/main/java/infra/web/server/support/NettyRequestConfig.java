/*
 * Copyright 2017 - 2025 the original author or authors.
 *
 * This program is free software: you can redistribute it and/or modify
 * it under the terms of the GNU General Public License as published by
 * the Free Software Foundation, either version 3 of the License, or
 * (at your option) any later version.
 *
 * This program is distributed in the hope that it will be useful,
 * but WITHOUT ANY WARRANTY; without even the implied warranty of
 * MERCHANTABILITY or FITNESS FOR A PARTICULAR PURPOSE.  See the
 * GNU General Public License for more details.
 *
 * You should have received a copy of the GNU General Public License
 * along with this program. If not, see [https://www.gnu.org/licenses/]
 */

package infra.web.server.support;

import org.jspecify.annotations.Nullable;

import java.nio.charset.Charset;
import java.util.function.Consumer;
import java.util.function.Function;

import infra.http.HttpRequest;
import infra.lang.Assert;
import infra.lang.Constant;
import infra.util.DataSize;
import infra.util.concurrent.Awaiter;
import infra.util.concurrent.SimpleSingleThreadAwaiter;
import infra.web.RequestContext;
import infra.web.multipart.MultipartParser;
import infra.web.server.error.SendErrorHandler;
import io.netty.buffer.ByteBuf;
import io.netty.handler.codec.http.DefaultHttpHeadersFactory;
import io.netty.handler.codec.http.HttpHeaders;
import io.netty.handler.codec.http.HttpHeadersFactory;
import io.netty.handler.codec.http.cookie.ServerCookieDecoder;
import io.netty.handler.codec.http.cookie.ServerCookieEncoder;
import io.netty.handler.codec.http.multipart.HttpDataFactory;
import io.netty.handler.codec.http.multipart.InterfaceHttpPostRequestDecoder;

/**
 * Configuration class for Netty-based HTTP request handling. This class provides
 * a comprehensive set of options to customize the behavior of HTTP requests and
 * responses, including cookie encoding/decoding, response body initialization,
 * character set handling, and more.
 *
 * <p>Instances of this class are immutable and are created using the {@link Builder}.
 * The builder allows flexible configuration of various properties, ensuring that
 * all required fields are properly set before constructing the final configuration.
 *
 * <p><strong>Example Usage:</strong>
 * <pre>{@code
 * NettyRequestConfig config = NettyRequestConfig.forBuilder(true)
 *     .cookieEncoder(ServerCookieEncoder.LAX)
 *     .cookieDecoder(ServerCookieDecoder.LAX)
 *     .responseBodyInitialCapacity(256)
 *     .postRequestDecoderCharset(StandardCharsets.UTF_8)
 *     .writerCharset(StandardCharsets.UTF_8)
 *     .multipartParser(new DefaultMultipartParser())
 *     .sendErrorHandler(error -> {
 *       // Handle send error logic
 *     })
 *     .build();
 * }</pre>
 *
 * <p><strong>Key Features:</strong>
 * <ul>
 *   <li>Customizable cookie encoding and decoding strategies.</li>
 *   <li>Support for specifying initial capacity of response bodies.</li>
 *   <li>Flexible handling of character sets for POST request decoding and writers.</li>
 *   <li>Integration with Netty's {@link HttpHeadersFactory} and {@link HttpDataFactory}.</li>
 *   <li>Error handling for send operations via {@link SendErrorHandler}.</li>
 *   <li>Optional support for SSL/TLS through the {@code secure} flag.</li>
 * </ul>
 *
 * <p>This class is designed to be thread-safe and immutable once constructed, making
 * it suitable for use in concurrent environments.
 *
 * @author <a href="https://github.com/TAKETODAY">Harry Yang</a>
 * @see io.netty.buffer.ByteBufAllocator
 * @see ServerCookieEncoder
 * @see ServerCookieDecoder
 * @see HttpHeadersFactory
 * @see HttpDataFactory
 * @see SendErrorHandler
 * @since 2021/3/30 17:46
 */
public final class NettyRequestConfig {

  @Nullable
  public final Consumer<? super HttpHeaders> trailerHeadersConsumer;

  public final ServerCookieEncoder cookieEncoder;

  public final ServerCookieDecoder cookieDecoder;

  /**
   * response body initial size
   *
   * @see io.netty.buffer.ByteBufAllocator#ioBuffer(int)
   */
  public final int responseBodyInitialCapacity;

  @Nullable
  public final Function<RequestContext, ByteBuf> responseBodyFactory;

  /**
   * @see InterfaceHttpPostRequestDecoder
   */
  public final Charset postRequestDecoderCharset;

  /**
   * @since 5.0
   */
  public final Charset writerCharset;

  public final boolean writerAutoFlush;

  /**
   * Response headers factory
   */
  public final HttpHeadersFactory httpHeadersFactory;

  public final SendErrorHandler sendErrorHandler;

  /**
   * SSL enabled status
   */
  public final boolean secure;

  /**
   * The maximum length of the http content.
   *
   * @since 5.0
   */
  public final long maxContentLength;

  /**
   * @since 5.0
   */
  public final Function<HttpRequest, Awaiter> awaiterFactory;

  /**
   * @since 5.0
   */
  public final MultipartParser multipartParser;

  /**
   * @since 5.0
   */
  public final int dataReceivedQueueCapacity;

  private NettyRequestConfig(Builder builder) {
    Assert.notNull(builder.sendErrorHandler, "SendErrorHandler is required");
    Assert.notNull(builder.multipartParser, "MultipartParser is required");
    Assert.isTrue(builder.responseBodyInitialCapacity > 0, "responseBodyInitialCapacity is required");

    this.secure = builder.secure;
    this.cookieEncoder = builder.cookieEncoder;
    this.cookieDecoder = builder.cookieDecoder;
<<<<<<< HEAD
    this.awaiterFactory = builder.awaiterFactory;
    this.multipartParser = builder.multipartParser;
    this.maxContentLength = builder.maxContentLength;
=======
    this.httpDataFactory = builder.httpDataFactory;
    this.writerAutoFlush = builder.writerAutoFlush;
>>>>>>> 24e5e3c2
    this.sendErrorHandler = builder.sendErrorHandler;
    this.httpHeadersFactory = builder.httpHeadersFactory;
    this.responseBodyFactory = builder.responseBodyFactory;
    this.trailerHeadersConsumer = builder.trailerHeadersConsumer;
    this.dataReceivedQueueCapacity = builder.dataReceivedQueueCapacity;
    this.responseBodyInitialCapacity = builder.responseBodyInitialCapacity;
    this.postRequestDecoderCharset = builder.postRequestDecoderCharset == null
            ? Constant.DEFAULT_CHARSET : builder.postRequestDecoderCharset;
    this.writerCharset = builder.writerCharset == null ? Constant.DEFAULT_CHARSET : builder.writerCharset;
  }

  /**
   * Creates a new {@link Builder} instance for constructing a {@link NettyRequestConfig}.
   * The {@code secure} parameter determines whether the configuration will be set up
   * for secure communication.
   *
   * <p>Example usage:
   * <pre>{@code
   *   NettyRequestConfig.Builder builder = NettyRequestConfig.forBuilder(true);
   *   NettyRequestConfig config = builder
   *       .cookieEncoder(ServerCookieEncoder.LAX)
   *       .responseBodyInitialCapacity(256)
   *       .build();
   * }</pre>
   *
   * @param secure a boolean flag indicating whether the configuration should be
   * initialized for secure communication. If {@code true}, the
   * configuration will be set up for secure connections; otherwise,
   * it will be configured for non-secure connections.
   * @return a new {@link Builder} instance initialized with the specified
   * secure flag, ready for further configuration.
   */
  public static Builder forBuilder(boolean secure) {
    return new Builder(secure);
  }

  @SuppressWarnings("NullAway.Init")
  public static class Builder {

    @Nullable
    private Consumer<? super HttpHeaders> trailerHeadersConsumer;

    private ServerCookieEncoder cookieEncoder = ServerCookieEncoder.STRICT;

    private ServerCookieDecoder cookieDecoder = ServerCookieDecoder.STRICT;

    /**
     * response body initial size
     *
     * @see io.netty.buffer.ByteBufAllocator#ioBuffer(int)
     */
    private int responseBodyInitialCapacity = 128;

    @Nullable
    private Function<RequestContext, ByteBuf> responseBodyFactory;

    @Nullable
    private Charset postRequestDecoderCharset = Constant.DEFAULT_CHARSET;

    @Nullable
    private Charset writerCharset = Constant.DEFAULT_CHARSET;

<<<<<<< HEAD
    private long maxContentLength = DataSize.BYTES_PER_GB;
=======
    private boolean writerAutoFlush = false;
>>>>>>> 24e5e3c2

    private HttpHeadersFactory httpHeadersFactory = DefaultHttpHeadersFactory.headersFactory();

    private @Nullable SendErrorHandler sendErrorHandler;

    private @Nullable MultipartParser multipartParser;

    private int dataReceivedQueueCapacity;

    private final boolean secure;

    private Function<HttpRequest, Awaiter> awaiterFactory = ctx -> new SimpleSingleThreadAwaiter();

    Builder(boolean secure) {
      this.secure = secure;
    }

    /**
     * Sets the error handler for sending HTTP error responses.
     * <p>
     * This method allows you to define a custom error handling mechanism
     * by providing an implementation of the {@link SendErrorHandler} interface.
     * The handler will be invoked when an error occurs during the processing
     * of HTTP requests.
     * <p>
     * Example usage:
     * <pre>{@code
     *   Builder builder = ...;
     *   builder.sendErrorHandler((request, message) -> {
     *     // Custom error handling logic
     *     System.err.println("Error occurred: " + message);
     *
     *   });
     * }</pre>
     *
     * @param sendErrorHandler the custom error handler to be used for sending
     * error responses. If null, no custom error handling
     * will be applied.
     * @return the current {@link Builder} instance, enabling method chaining
     * @see SendErrorHandler
     */
    public Builder sendErrorHandler(SendErrorHandler sendErrorHandler) {
      this.sendErrorHandler = sendErrorHandler;
      return this;
    }

    /**
     * Sets a consumer to handle trailer headers in the HTTP response.
     * <p>
     * Trailer headers are additional headers sent after the main body of an HTTP response.
     * This method allows you to define a custom consumer that processes these headers
     * when they are received. The consumer can be set to {@code null} if no processing
     * is required.
     * <p>
     * Example usage:
     * <pre>{@code
     *   Builder builder = ...;
     *   builder.trailerHeadersConsumer(trailerHeaders -> {
     *     // Process trailer headers
     *     System.out.println("Trailer headers: " + trailerHeaders);
     *   });
     * }</pre>
     *
     * @param consumer the consumer to process trailer headers. If {@code null}, no
     * processing will be applied to the trailer headers.
     * @return the current {@link Builder} instance, enabling method chaining
     */
    public Builder trailerHeadersConsumer(@Nullable Consumer<? super HttpHeaders> consumer) {
      this.trailerHeadersConsumer = consumer;
      return this;
    }

    /**
     * A <a href="https://tools.ietf.org/html/rfc6265">RFC6265</a> compliant cookie decoder to be used server side.
     * <p>
     * Only name and value fields are expected, so old fields are not populated (path, domain, etc).
     * <p>
     * Old <a href="https://tools.ietf.org/html/rfc2965">RFC2965</a> cookies are still supported,
     * old fields will simply be ignored.
     *
     * @see ServerCookieEncoder
     */
    public Builder cookieDecoder(@Nullable ServerCookieDecoder cookieDecoder) {
      this.cookieDecoder = cookieDecoder == null ? ServerCookieDecoder.STRICT : cookieDecoder;
      return this;
    }

    /**
     * A <a href="https://tools.ietf.org/html/rfc6265">RFC6265</a> compliant cookie encoder to be used server side,
     * so some fields are sent (Version is typically ignored).
     * <p>
     * As Netty's Cookie merges Expires and MaxAge into one single field, only Max-Age field is sent.
     * <p>
     * Note that multiple cookies must be sent as separate "Set-Cookie" headers.
     *
     * @see ServerCookieDecoder
     */
    public Builder cookieEncoder(@Nullable ServerCookieEncoder cookieEncoder) {
      this.cookieEncoder = cookieEncoder == null ? ServerCookieEncoder.STRICT : cookieEncoder;
      return this;
    }

    /**
     * Sets a factory function to generate the response body for HTTP responses.
     * <p>
     * The provided factory function takes a {@link RequestContext} as input and returns
     * a {@link ByteBuf} representing the response body. This allows dynamic generation
     * of response bodies based on the request context.
     * <p>
     * Example usage:
     * <pre>{@code
     *   Builder builder = ...;
     *   builder.responseBodyFactory(requestContext -> {
     *     ByteBuf buffer = Unpooled.buffer();
     *     buffer.writeBytes("Custom Response Body".getBytes(StandardCharsets.UTF_8));
     *     return buffer;
     *   });
     * }</pre>
     *
     * @param factory the factory function to generate the response body. If {@code null},
     * no custom response body generation will be applied.
     * @return the current {@link Builder} instance, enabling method chaining
     */
    public Builder responseBodyFactory(@Nullable Function<RequestContext, ByteBuf> factory) {
      this.responseBodyFactory = factory;
      return this;
    }

    /**
     * Sets the initial capacity for the response body buffer.
     * <p>
     * This method allows you to configure the initial size of the buffer used
     * to store the response body. Setting an appropriate initial capacity can
     * help optimize memory usage and performance, especially when the expected
     * size of the response body is known in advance.
     * <p>
     * Example usage:
     * <pre>{@code
     *   Builder builder = ...;
     *   builder.responseBodyInitialCapacity(1024); // Set initial capacity to 1KB
     * }</pre>
     *
     * @param responseBodyInitialCapacity the initial capacity (in bytes) for the
     * response body buffer. Must be a positive integer.
     * @return the current {@link Builder} instance, enabling method chaining
     */
    public Builder responseBodyInitialCapacity(int responseBodyInitialCapacity) {
      this.responseBodyInitialCapacity = responseBodyInitialCapacity;
      return this;
    }

    /**
     * Sets the character set to be used for decoding POST request data.
     * If the provided charset is {@code null}, a default charset defined by
     * {@link Constant#DEFAULT_CHARSET} will be used instead.
     * <p>
     * This method allows customization of the character encoding for handling
     * POST request payloads, ensuring proper interpretation of incoming data.
     * <p>
     * Example usage:
     * <pre>{@code
     *   Builder builder = ...;
     *   builder.postRequestDecoderCharset(StandardCharsets.UTF_8);
     * }</pre>
     *
     * @param charset the character set to be used for decoding POST request data,
     * or {@code null} to use the default charset
     * @return the current {@link Builder} instance, enabling method chaining
     */
    public Builder postRequestDecoderCharset(@Nullable Charset charset) {
      this.postRequestDecoderCharset = charset == null ? Constant.DEFAULT_CHARSET : charset;
      return this;
    }

    /**
     * Sets the character set to be used for writing HTTP response data.
     * If the provided charset is {@code null}, a default charset defined by
     * {@link Constant#DEFAULT_CHARSET} will be used instead.
     * <p>
     * This method allows customization of the character encoding for handling
     * HTTP response data, ensuring proper encoding of outgoing data.
     * <p>
     * Example usage:
     * <pre>{@code
     *   Builder builder = ...;
     *   builder.writerCharset(StandardCharsets.UTF_8);
     *
     *   // If no specific charset is required, pass null to use the default:
     *   builder.writerCharset(null);
     * }</pre>
     *
     * @param charset the character set to be used for writing HTTP response data,
     * or {@code null} to use the default charset
     * @return the current {@link Builder} instance, enabling method chaining
     */
    public Builder writerCharset(@Nullable Charset charset) {
      this.writerCharset = charset == null ? Constant.DEFAULT_CHARSET : charset;
      return this;
    }

    /**
     * Sets whether the writer should automatically flush the response buffer.
     * <p>
     * When auto-flush is enabled, the writer will automatically flush the response buffer
     * after each write operation, ensuring that data is sent to the client immediately.
     * When disabled (default), buffering may occur for better performance.
     * <p>
     * Example usage:
     * <pre>{@code
     *   Builder builder = ...;
     *   builder.writerAutoFlush(true);  // Enable auto-flush
     *   builder.writerAutoFlush(false); // Disable auto-flush (default)
     * }</pre>
     *
     * @param writerAutoFlush {@code true} to enable automatic flushing of the response buffer,
     * {@code false} to disable it (default behavior)
     * @return the current {@link Builder} instance, enabling method chaining
     * @see java.io.PrintWriter
     * @since 5.0
     */
    public Builder writerAutoFlush(boolean writerAutoFlush) {
      this.writerAutoFlush = writerAutoFlush;
      return this;
    }

    /**
     * A builder of {@link HttpHeadersFactory} instances, that itself implements {@link HttpHeadersFactory}.
     * The builder is immutable, and every {@code with-} method produce a new, modified instance.
     * <p>
     * The default builder you most likely want to start with is {@link DefaultHttpHeadersFactory#headersFactory()}.
     */
    public Builder headersFactory(@Nullable HttpHeadersFactory headersFactory) {
      this.httpHeadersFactory = headersFactory == null ? DefaultHttpHeadersFactory.headersFactory()
              : headersFactory;
      return this;
    }

    /**
     * Set the maximum length of the http content.
     *
     * @param maxContentLength the maximum length of the http content.
     * If the length of the http content exceeds this value,
     * @since 5.0
     */
    public Builder maxContentLength(long maxContentLength) {
      this.maxContentLength = maxContentLength;
      return this;
    }

    /**
     * Set {@link Awaiter} factory.
     *
     * @since 5.0
     */
    public Builder awaiterFactory(Function<HttpRequest, Awaiter> awaiterFactory) {
      Assert.notNull(awaiterFactory, "awaiterFactory is required");
      this.awaiterFactory = awaiterFactory;
      return this;
    }

    /**
     * Sets the {@link infra.web.multipart.parsing.DefaultMultipartParser} to be used for parsing multipart requests.
     * <p>
     * This method allows configuring a custom multipart parser that will be used
     * to handle multipart/form-data requests. The provided parser will be responsible
     * for parsing the multipart content and extracting individual parts.
     * <p>
     * Example usage:
     * <pre>{@code
     *   Builder builder = ...;
     *   MultipartParser customParser = new CustomMultipartParser();
     *   builder.multipartParser(customParser);
     * }</pre>
     *
     * @param multipartParser the {@link MultipartParser} instance to be used for
     * parsing multipart requests. Must not be {@code null}.
     * @return the current {@link Builder} instance, enabling method chaining
     * @throws IllegalArgumentException if the provided multipartParser is {@code null}
     * @since 5.0
     */
    public Builder multipartParser(MultipartParser multipartParser) {
      Assert.notNull(multipartParser, "MultipartParser is required");
      this.multipartParser = multipartParser;
      return this;
    }

    /**
     * Sets the capacity of the queue used for receiving data.
     * <p>
     * This method configures the maximum number of data items that can be queued
     * for processing before the queue starts blocking or rejecting new items.
     * Adjusting this value can help balance between memory usage and throughput
     * based on the application's requirements.
     * <p>
     * Example usage:
     * <pre>{@code
     *   Builder builder = ...;
     *   builder.dataReceivedQueueCapacity(1000); // Set queue capacity to 1000 items
     * }</pre>
     *
     * @param dataReceivedQueueCapacity the capacity of the data received queue.
     * Must be a non-negative integer.
     * @return the current {@link Builder} instance, enabling method chaining
     * @see BodyInputStream#BodyInputStream(Awaiter, int)
     * @since 5.0
     */
    public Builder dataReceivedQueueCapacity(int dataReceivedQueueCapacity) {
      Assert.isTrue(dataReceivedQueueCapacity > 0, "dataReceivedQueueCapacity must be great than 0");
      this.dataReceivedQueueCapacity = dataReceivedQueueCapacity;
      return this;
    }

    public NettyRequestConfig build() {
      return new NettyRequestConfig(this);
    }

  }

}<|MERGE_RESOLUTION|>--- conflicted
+++ resolved
@@ -161,14 +161,10 @@
     this.secure = builder.secure;
     this.cookieEncoder = builder.cookieEncoder;
     this.cookieDecoder = builder.cookieDecoder;
-<<<<<<< HEAD
     this.awaiterFactory = builder.awaiterFactory;
     this.multipartParser = builder.multipartParser;
     this.maxContentLength = builder.maxContentLength;
-=======
-    this.httpDataFactory = builder.httpDataFactory;
     this.writerAutoFlush = builder.writerAutoFlush;
->>>>>>> 24e5e3c2
     this.sendErrorHandler = builder.sendErrorHandler;
     this.httpHeadersFactory = builder.httpHeadersFactory;
     this.responseBodyFactory = builder.responseBodyFactory;
@@ -231,11 +227,9 @@
     @Nullable
     private Charset writerCharset = Constant.DEFAULT_CHARSET;
 
-<<<<<<< HEAD
+    private boolean writerAutoFlush = false;
+
     private long maxContentLength = DataSize.BYTES_PER_GB;
-=======
-    private boolean writerAutoFlush = false;
->>>>>>> 24e5e3c2
 
     private HttpHeadersFactory httpHeadersFactory = DefaultHttpHeadersFactory.headersFactory();
 

--- conflicted
+++ resolved
@@ -146,12 +146,8 @@
 
   static class LoggingConfigDataLoader implements ConfigDataLoader<ConfigDataResource> {
 
-<<<<<<< HEAD
-    LoggingConfigDataLoader() {
-=======
     LoggingConfigDataLoader(Logger log) {
       assertThat(log).isNotNull();
->>>>>>> 85030246
     }
 
     @Override

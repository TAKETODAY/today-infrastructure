/*
 * Original Author -> Harry Yang (taketoday@foxmail.com) https://taketoday.cn
 * Copyright © TODAY & 2017 - 2022 All Rights Reserved.
 *
 * DO NOT ALTER OR REMOVE COPYRIGHT NOTICES OR THIS HEADER
 *
 * This program is free software: you can redistribute it and/or modify
 * it under the terms of the GNU General Public License as published by
 * the Free Software Foundation, either version 3 of the License, or
 * (at your option) any later version.
 *
 * This program is distributed in the hope that it will be useful,
 * but WITHOUT ANY WARRANTY; without even the implied warranty of
 * MERCHANTABILITY or FITNESS FOR A PARTICULAR PURPOSE.  See the
 * GNU General Public License for more details.
 *
 * You should have received a copy of the GNU General Public License
 * along with this program.  If not, see [http://www.gnu.org/licenses/]
 */

package cn.taketoday.cache.interceptor;

import org.junit.jupiter.api.Test;

import java.lang.reflect.Method;
import java.util.Collection;
import java.util.Collections;
import java.util.Iterator;

import cn.taketoday.beans.factory.BeanFactory;
import cn.taketoday.beans.factory.config.BeanDefinition;
import cn.taketoday.beans.factory.support.RootBeanDefinition;
import cn.taketoday.cache.annotation.AnnotationCacheOperationSource;
import cn.taketoday.cache.annotation.Cacheable;
import cn.taketoday.cache.annotation.Caching;
import cn.taketoday.cache.concurrent.ConcurrentMapCache;
import cn.taketoday.context.expression.AnnotatedElementKey;
import cn.taketoday.context.support.StaticApplicationContext;
import cn.taketoday.expression.EvaluationContext;
import cn.taketoday.expression.spel.standard.SpelExpressionParser;
import cn.taketoday.util.ReflectionUtils;

import static org.assertj.core.api.Assertions.assertThat;
import static org.assertj.core.api.Assertions.assertThatExceptionOfType;

/**
 * @author Costin Leau
 * @author Phillip Webb
 * @author Sam Brannen
 * @author Stephane Nicoll
 */
public class ExpressionEvaluatorTests {

  private final CacheOperationExpressionEvaluator eval = new CacheOperationExpressionEvaluator();

  private final AnnotationCacheOperationSource source = new AnnotationCacheOperationSource();

  private Collection<CacheOperation> getOps(String name) {
    Method method = ReflectionUtils.findMethod(AnnotatedClass.class, name, Object.class, Object.class);
    return this.source.getCacheOperations(method, AnnotatedClass.class);
  }

  @Test
  public void testMultipleCachingSource() {
    Collection<CacheOperation> ops = getOps("multipleCaching");
    assertThat(ops.size()).isEqualTo(2);
    Iterator<CacheOperation> it = ops.iterator();
    CacheOperation next = it.next();
    assertThat(next instanceof CacheableOperation).isTrue();
    assertThat(next.getCacheNames().contains("test")).isTrue();
    assertThat(next.getKey()).isEqualTo("#a");
    next = it.next();
    assertThat(next instanceof CacheableOperation).isTrue();
    assertThat(next.getCacheNames().contains("test")).isTrue();
    assertThat(next.getKey()).isEqualTo("#b");
  }

  @Test
  public void testMultipleCachingEval() {
    AnnotatedClass target = new AnnotatedClass();
    Method method = ReflectionUtils.findMethod(
            AnnotatedClass.class, "multipleCaching", Object.class, Object.class);
    Object[] args = new Object[] { new Object(), new Object() };
    Collection<ConcurrentMapCache> caches = Collections.singleton(new ConcurrentMapCache("test"));

    EvaluationContext evalCtx = this.eval.createEvaluationContext(caches, method, args,
            target, target.getClass(), method, CacheOperationExpressionEvaluator.NO_RESULT, null);
    Collection<CacheOperation> ops = getOps("multipleCaching");

    Iterator<CacheOperation> it = ops.iterator();
    AnnotatedElementKey key = new AnnotatedElementKey(method, AnnotatedClass.class);

    Object keyA = this.eval.key(it.next().getKey(), key, evalCtx);
    Object keyB = this.eval.key(it.next().getKey(), key, evalCtx);

    assertThat(keyA).isEqualTo(args[0]);
    assertThat(keyB).isEqualTo(args[1]);
  }

  @Test
  public void withReturnValue() {
    EvaluationContext context = createEvaluationContext("theResult");
    Object value = new SpelExpressionParser().parseExpression("#result").getValue(context);
    assertThat(value).isEqualTo("theResult");
  }

  @Test
  public void withNullReturn() {
    EvaluationContext context = createEvaluationContext(null);
    Object value = new SpelExpressionParser().parseExpression("#result").getValue(context);
    assertThat(value).isNull();
  }

  @Test
  public void withoutReturnValue() {
<<<<<<< HEAD
    CacheEvaluationContext context = createEvaluationContext(CacheOperationExpressionEvaluator.NO_RESULT);
    context.setReturnEmptyWhenPropertyNotResolved(true);
    Object value = ExpressionProcessor.getSharedInstance().getValue("#{result}", context, Object.class);
=======
    EvaluationContext context = createEvaluationContext(CacheOperationExpressionEvaluator.NO_RESULT);
    Object value = new SpelExpressionParser().parseExpression("#result").getValue(context);
>>>>>>> 2a61efa3
    assertThat(value).isNull();
  }

  @Test
  public void unavailableReturnValue() {
    EvaluationContext context = createEvaluationContext(CacheOperationExpressionEvaluator.RESULT_UNAVAILABLE);
    assertThatExceptionOfType(VariableNotAvailableException.class).isThrownBy(() ->
                    new SpelExpressionParser().parseExpression("#result").getValue(context))
            .satisfies(ex -> assertThat(ex.getName()).isEqualTo("result"));
  }

  @Test
  public void resolveBeanReference() {
    StaticApplicationContext applicationContext = new StaticApplicationContext();
    BeanDefinition beanDefinition = new RootBeanDefinition(String.class);
    applicationContext.registerBeanDefinition("myBean", beanDefinition);
    applicationContext.refresh();

    EvaluationContext context = createEvaluationContext(CacheOperationExpressionEvaluator.NO_RESULT, applicationContext);
    Object value = new SpelExpressionParser().parseExpression("@myBean.class.getName()").getValue(context);
    assertThat(value).isEqualTo(String.class.getName());
  }

  private EvaluationContext createEvaluationContext(Object result) {
    return createEvaluationContext(result, null);
  }

  private EvaluationContext createEvaluationContext(Object result, BeanFactory beanFactory) {
    AnnotatedClass target = new AnnotatedClass();
    Method method = ReflectionUtils.findMethod(
            AnnotatedClass.class, "multipleCaching", Object.class, Object.class);
    Object[] args = new Object[] { new Object(), new Object() };
    Collection<ConcurrentMapCache> caches = Collections.singleton(new ConcurrentMapCache("test"));
    return this.eval.createEvaluationContext(
            caches, method, args, target, target.getClass(), method, result, beanFactory);
  }

  private static class AnnotatedClass {

    @Caching(cacheable = { @Cacheable(value = "test", key = "a"), @Cacheable(value = "test", key = "b") })
    public void multipleCaching(Object a, Object b) {
    }
  }

}<|MERGE_RESOLUTION|>--- conflicted
+++ resolved
@@ -113,14 +113,8 @@
 
   @Test
   public void withoutReturnValue() {
-<<<<<<< HEAD
-    CacheEvaluationContext context = createEvaluationContext(CacheOperationExpressionEvaluator.NO_RESULT);
-    context.setReturnEmptyWhenPropertyNotResolved(true);
-    Object value = ExpressionProcessor.getSharedInstance().getValue("#{result}", context, Object.class);
-=======
     EvaluationContext context = createEvaluationContext(CacheOperationExpressionEvaluator.NO_RESULT);
     Object value = new SpelExpressionParser().parseExpression("#result").getValue(context);
->>>>>>> 2a61efa3
     assertThat(value).isNull();
   }
 
@@ -160,7 +154,7 @@
 
   private static class AnnotatedClass {
 
-    @Caching(cacheable = { @Cacheable(value = "test", key = "a"), @Cacheable(value = "test", key = "b") })
+    @Caching(cacheable = { @Cacheable(value = "test", key = "#a"), @Cacheable(value = "test", key = "#b") })
     public void multipleCaching(Object a, Object b) {
     }
   }

--- conflicted
+++ resolved
@@ -138,31 +138,6 @@
   protected <T> T doGetBean(String name, Class<?> requiredType, Object[] args) throws BeansException {
     // delete $
     String beanName = transformedBeanName(name);
-<<<<<<< HEAD
-    BeanDefinition definition = getBeanDefinition(beanName);
-    if (definition == null) {
-      // definition not exist in this factory
-      if (beanSupplier != null) {
-        Supplier<?> supplier = beanSupplier.get(beanName);
-        if (supplier != null && args == null) {
-          return (T) supplier.get();
-        }
-      }
-      // Check if bean definition exists in this factory.
-      BeanFactory parentBeanFactory = getParentBeanFactory();
-      if (parentBeanFactory != null) {
-        // Not found -> check parent.
-        if (parentBeanFactory instanceof AbstractBeanFactory) {
-          return ((AbstractBeanFactory) parentBeanFactory).doGetBean(beanName, requiredType, args);
-        }
-        else if (args != null) {
-          // Delegation to parent with explicit args.
-          return (T) parentBeanFactory.getBean(beanName, args);
-        }
-        else if (requiredType != null) {
-          // No args -> delegate to standard getBean method.
-          return (T) parentBeanFactory.getBean(beanName, requiredType);
-=======
     // 1. check singleton cache
     Object beanInstance = getSingleton(beanName);
     if (beanInstance == null) {
@@ -175,7 +150,6 @@
           if (supplier != null && args == null) {
             return (T) supplier.get();
           }
->>>>>>> e6937f7e
         }
         // 3. Check if bean definition exists in this factory.
         BeanFactory parentBeanFactory = getParentBeanFactory();
